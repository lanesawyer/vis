lockfileVersion: '9.0'

settings:
  autoInstallPeers: true
  excludeLinksFromLockfile: false

importers:

  .:
    devDependencies:
      '@biomejs/biome':
        specifier: 1.9.4
        version: 1.9.4
      '@parcel/packager-ts':
        specifier: 2.14.4
        version: 2.14.4(@parcel/core@2.14.4(@swc/helpers@0.5.17))
      '@parcel/transformer-typescript-types':
        specifier: 2.14.4
        version: 2.14.4(@parcel/core@2.14.4(@swc/helpers@0.5.17))(typescript@5.8.3)
      '@vitest/coverage-istanbul':
        specifier: 3.1.2
        version: 3.1.2(vitest@3.1.2(@types/debug@4.1.12)(@types/node@22.1.0)(lightningcss@1.24.0))
      buffer:
        specifier: 6.0.0
        version: 6.0.0
      parcel:
        specifier: 2.14.4
        version: 2.14.4(@swc/helpers@0.5.17)(postcss@8.5.3)(srcset@4.0.0)(typescript@5.8.3)
      process:
        specifier: 0.11.10
        version: 0.11.10
      typescript:
        specifier: 5.8.3
        version: 5.8.3
      vitest:
        specifier: 3.1.2
        version: 3.1.2(@types/debug@4.1.12)(@types/node@22.1.0)(lightningcss@1.24.0)

  packages/core:
    dependencies:
      '@alleninstitute/vis-geometry':
        specifier: workspace:*
        version: link:../geometry
      lodash:
        specifier: 4.17.21
        version: 4.17.21
      regl:
        specifier: 2.1.0
        version: 2.1.0
    devDependencies:
      '@types/lodash':
        specifier: 4.17.16
        version: 4.17.16

  packages/dzi:
    dependencies:
      '@alleninstitute/vis-core':
        specifier: workspace:*
        version: link:../core
      '@alleninstitute/vis-geometry':
        specifier: workspace:*
        version: link:../geometry
      regl:
        specifier: 2.1.0
        version: 2.1.0

  packages/geometry: {}

  packages/omezarr:
    dependencies:
      '@alleninstitute/vis-core':
        specifier: workspace:*
        version: link:../core
      '@alleninstitute/vis-geometry':
        specifier: workspace:*
        version: link:../geometry
      regl:
        specifier: 2.1.0
        version: 2.1.0
      zarrita:
        specifier: 0.5.1
        version: 0.5.1
      zod:
        specifier: 3.24.3
        version: 3.24.3

  site:
    dependencies:
      '@alleninstitute/vis-core':
        specifier: workspace:*
        version: link:../packages/core
      '@alleninstitute/vis-dzi':
        specifier: workspace:*
        version: link:../packages/dzi
      '@alleninstitute/vis-geometry':
        specifier: workspace:*
        version: link:../packages/geometry
      '@alleninstitute/vis-omezarr':
        specifier: workspace:*
        version: link:../packages/omezarr
<<<<<<< HEAD
      '@alleninstitute/vis-web-components':
        specifier: workspace:*
        version: link:../packages/web-components
=======
      '@astrojs/check':
        specifier: 0.9.4
        version: 0.9.4(typescript@5.8.3)
      '@astrojs/mdx':
        specifier: 4.2.6
        version: 4.2.6(astro@5.7.12(@types/node@22.1.0)(lightningcss@1.24.0)(rollup@4.40.2)(typescript@5.8.3)(yaml@2.7.1))
      '@astrojs/react':
        specifier: 4.2.7
        version: 4.2.7(@types/node@22.1.0)(@types/react-dom@19.1.3(@types/react@19.1.3))(@types/react@19.1.3)(lightningcss@1.24.0)(react-dom@19.1.0(react@19.1.0))(react@19.1.0)(yaml@2.7.1)
      '@astrojs/starlight':
        specifier: 0.34.3
        version: 0.34.3(astro@5.7.12(@types/node@22.1.0)(lightningcss@1.24.0)(rollup@4.40.2)(typescript@5.8.3)(yaml@2.7.1))
>>>>>>> e5f4eec4
      '@czi-sds/components':
        specifier: 20.0.1
        version: 20.0.1(yhvdhk7sonewaw25ryh4hrzn6m)
      '@emotion/css':
        specifier: 11.11.2
        version: 11.11.2
      '@emotion/react':
        specifier: 11.11.4
        version: 11.11.4(@types/react@19.1.3)(react@19.1.0)
      '@emotion/styled':
        specifier: 11.11.5
        version: 11.11.5(@emotion/react@11.11.4(@types/react@19.1.3)(react@19.1.0))(@types/react@19.1.3)(react@19.1.0)
      '@mui/base':
        specifier: 5.0.0-beta.40
        version: 5.0.0-beta.40(@types/react@19.1.3)(react-dom@19.1.0(react@19.1.0))(react@19.1.0)
      '@mui/icons-material':
        specifier: 5.15.15
        version: 5.15.15(@mui/material@5.15.15(@emotion/react@11.11.4(@types/react@19.1.3)(react@19.1.0))(@emotion/styled@11.11.5(@emotion/react@11.11.4(@types/react@19.1.3)(react@19.1.0))(@types/react@19.1.3)(react@19.1.0))(@types/react@19.1.3)(react-dom@19.1.0(react@19.1.0))(react@19.1.0))(@types/react@19.1.3)(react@19.1.0)
      '@mui/lab':
        specifier: 5.0.0-alpha.175
        version: 5.0.0-alpha.175(@emotion/react@11.11.4(@types/react@19.1.3)(react@19.1.0))(@emotion/styled@11.11.5(@emotion/react@11.11.4(@types/react@19.1.3)(react@19.1.0))(@types/react@19.1.3)(react@19.1.0))(@mui/material@5.15.15(@emotion/react@11.11.4(@types/react@19.1.3)(react@19.1.0))(@emotion/styled@11.11.5(@emotion/react@11.11.4(@types/react@19.1.3)(react@19.1.0))(@types/react@19.1.3)(react@19.1.0))(@types/react@19.1.3)(react-dom@19.1.0(react@19.1.0))(react@19.1.0))(@types/react@19.1.3)(react-dom@19.1.0(react@19.1.0))(react@19.1.0)
      '@mui/material':
        specifier: 5.15.15
        version: 5.15.15(@emotion/react@11.11.4(@types/react@19.1.3)(react@19.1.0))(@emotion/styled@11.11.5(@emotion/react@11.11.4(@types/react@19.1.3)(react@19.1.0))(@types/react@19.1.3)(react@19.1.0))(@types/react@19.1.3)(react-dom@19.1.0(react@19.1.0))(react@19.1.0)
      '@types/lodash':
        specifier: 4.17.16
        version: 4.17.16
      '@types/react':
        specifier: ^19.1.3
        version: 19.1.3
      '@types/react-dom':
        specifier: ^19.1.3
        version: 19.1.3(@types/react@19.1.3)
      astro:
        specifier: 5.7.12
        version: 5.7.12(@types/node@22.1.0)(lightningcss@1.24.0)(rollup@4.40.2)(typescript@5.8.3)(yaml@2.7.1)
      file-saver:
        specifier: 2.0.5
        version: 2.0.5
      json5:
        specifier: 2.2.3
        version: 2.2.3
      kiwi-schema:
        specifier: 0.5.0
        version: 0.5.0
      lodash:
        specifier: 4.17.21
        version: 4.17.21
      react:
        specifier: 19.1.0
        version: 19.1.0
      react-dom:
        specifier: 19.1.0
        version: 19.1.0(react@19.1.0)
      regl:
        specifier: 2.1.1
        version: 2.1.1
      sharp:
        specifier: 0.34.1
        version: 0.34.1
      typescript:
        specifier: 5.8.3
        version: 5.8.3
      zarrita:
        specifier: 0.5.1
        version: 0.5.1
    devDependencies:
      '@types/file-saver':
        specifier: 2.0.7
        version: 2.0.7
      '@types/node':
        specifier: 22.1.0
        version: 22.1.0

  packages/web-components:
    dependencies:
      '@alleninstitute/vis-core':
        specifier: workspace:*
        version: link:../core
      '@alleninstitute/vis-omezarr':
        specifier: workspace:*
        version: link:../omezarr
      regl:
        specifier: 2.1.1
        version: 2.1.1

packages:

  '@ampproject/remapping@2.3.0':
    resolution: {integrity: sha512-30iZtAPgz+LTIYoeivqYo853f02jBYSd5uGnGpkFV0M3xOt9aN73erkgYAmZU43x4VfqcnLxW9Kpg3R5LC4YYw==}
    engines: {node: '>=6.0.0'}

  '@astrojs/check@0.9.4':
    resolution: {integrity: sha512-IOheHwCtpUfvogHHsvu0AbeRZEnjJg3MopdLddkJE70mULItS/Vh37BHcI00mcOJcH1vhD3odbpvWokpxam7xA==}
    hasBin: true
    peerDependencies:
      typescript: ^5.0.0

  '@astrojs/compiler@2.12.0':
    resolution: {integrity: sha512-7bCjW6tVDpUurQLeKBUN9tZ5kSv5qYrGmcn0sG0IwacL7isR2ZbyyA3AdZ4uxsuUFOS2SlgReTH7wkxO6zpqWA==}

  '@astrojs/internal-helpers@0.6.1':
    resolution: {integrity: sha512-l5Pqf6uZu31aG+3Lv8nl/3s4DbUzdlxTWDof4pEpto6GUJNhhCbelVi9dEyurOVyqaelwmS9oSyOWOENSfgo9A==}

  '@astrojs/language-server@2.15.4':
    resolution: {integrity: sha512-JivzASqTPR2bao9BWsSc/woPHH7OGSGc9aMxXL4U6egVTqBycB3ZHdBJPuOCVtcGLrzdWTosAqVPz1BVoxE0+A==}
    hasBin: true
    peerDependencies:
      prettier: ^3.0.0
      prettier-plugin-astro: '>=0.11.0'
    peerDependenciesMeta:
      prettier:
        optional: true
      prettier-plugin-astro:
        optional: true

  '@astrojs/markdown-remark@6.3.1':
    resolution: {integrity: sha512-c5F5gGrkczUaTVgmMW9g1YMJGzOtRvjjhw6IfGuxarM6ct09MpwysP10US729dy07gg8y+ofVifezvP3BNsWZg==}

  '@astrojs/mdx@4.2.6':
    resolution: {integrity: sha512-0i/GmOm6d0qq1/SCfcUgY/IjDc/bS0i42u7h85TkPFBmlFOcBZfkYhR5iyz6hZLwidvJOEq5yGfzt9B1Azku4w==}
    engines: {node: ^18.17.1 || ^20.3.0 || >=22.0.0}
    peerDependencies:
      astro: ^5.0.0

  '@astrojs/prism@3.2.0':
    resolution: {integrity: sha512-GilTHKGCW6HMq7y3BUv9Ac7GMe/MO9gi9GW62GzKtth0SwukCu/qp2wLiGpEujhY+VVhaG9v7kv/5vFzvf4NYw==}
    engines: {node: ^18.17.1 || ^20.3.0 || >=22.0.0}

  '@astrojs/react@4.2.7':
    resolution: {integrity: sha512-/wM90noT/6QyJEOGdDmDbq2D9qZooKTJNG1M8olmsW5ns6bJ7uxG5fzkYxcpA3WUTD6Dj6NtpEqchvb5h8Fa+g==}
    engines: {node: ^18.17.1 || ^20.3.0 || >=22.0.0}
    peerDependencies:
      '@types/react': ^17.0.50 || ^18.0.21 || ^19.0.0
      '@types/react-dom': ^17.0.17 || ^18.0.6 || ^19.0.0
      react: ^17.0.2 || ^18.0.0 || ^19.0.0
      react-dom: ^17.0.2 || ^18.0.0 || ^19.0.0

  '@astrojs/sitemap@3.3.1':
    resolution: {integrity: sha512-GRnDUCTviBSNfXJ0Jmur+1/C+z3g36jy79VyYggfe1uNyEYSTcmAfTTCmbytrRvJRNyJJnSfB/77Gnm9PiXRRg==}

  '@astrojs/starlight@0.34.3':
    resolution: {integrity: sha512-MAuD3NF+E+QXJJuVKofoR6xcPTP4BJmYWeOBd03udVdubNGVnPnSWVZAi+ZtnTofES4+mJdp8BNGf+ubUxkiiA==}
    peerDependencies:
      astro: ^5.5.0

  '@astrojs/telemetry@3.2.1':
    resolution: {integrity: sha512-SSVM820Jqc6wjsn7qYfV9qfeQvePtVc1nSofhyap7l0/iakUKywj3hfy3UJAOV4sGV4Q/u450RD4AaCaFvNPlg==}
    engines: {node: ^18.17.1 || ^20.3.0 || >=22.0.0}

  '@astrojs/yaml2ts@0.2.2':
    resolution: {integrity: sha512-GOfvSr5Nqy2z5XiwqTouBBpy5FyI6DEe+/g/Mk5am9SjILN1S5fOEvYK0GuWHg98yS/dobP4m8qyqw/URW35fQ==}

  '@babel/code-frame@7.27.1':
    resolution: {integrity: sha512-cjQ7ZlQ0Mv3b47hABuTevyTuYN4i+loJKGeV9flcCgIK37cCXRh+L1bd3iBHlynerhQ7BhCkn2BPbQUL+rGqFg==}
    engines: {node: '>=6.9.0'}

  '@babel/compat-data@7.27.1':
    resolution: {integrity: sha512-Q+E+rd/yBzNQhXkG+zQnF58e4zoZfBedaxwzPmicKsiK3nt8iJYrSrDbjwFFDGC4f+rPafqRaPH6TsDoSvMf7A==}
    engines: {node: '>=6.9.0'}

  '@babel/core@7.27.1':
    resolution: {integrity: sha512-IaaGWsQqfsQWVLqMn9OB92MNN7zukfVA4s7KKAI0KfrrDsZ0yhi5uV4baBuLuN7n3vsZpwP8asPPcVwApxvjBQ==}
    engines: {node: '>=6.9.0'}

  '@babel/generator@7.27.1':
    resolution: {integrity: sha512-UnJfnIpc/+JO0/+KRVQNGU+y5taA5vCbwN8+azkX6beii/ZF+enZJSOKo11ZSzGJjlNfJHfQtmQT8H+9TXPG2w==}
    engines: {node: '>=6.9.0'}

  '@babel/helper-compilation-targets@7.27.1':
    resolution: {integrity: sha512-2YaDd/Rd9E598B5+WIc8wJPmWETiiJXFYVE60oX8FDohv7rAUU3CQj+A1MgeEmcsk2+dQuEjIe/GDvig0SqL4g==}
    engines: {node: '>=6.9.0'}

  '@babel/helper-module-imports@7.27.1':
    resolution: {integrity: sha512-0gSFWUPNXNopqtIPQvlD5WgXYI5GY2kP2cCvoT8kczjbfcfuIljTbcWrulD1CIPIX2gt1wghbDy08yE1p+/r3w==}
    engines: {node: '>=6.9.0'}

  '@babel/helper-module-transforms@7.27.1':
    resolution: {integrity: sha512-9yHn519/8KvTU5BjTVEEeIM3w9/2yXNKoD82JifINImhpKkARMJKPP59kLo+BafpdN5zgNeIcS4jsGDmd3l58g==}
    engines: {node: '>=6.9.0'}
    peerDependencies:
      '@babel/core': ^7.0.0

  '@babel/helper-plugin-utils@7.27.1':
    resolution: {integrity: sha512-1gn1Up5YXka3YYAHGKpbideQ5Yjf1tDa9qYcgysz+cNCXukyLl6DjPXhD3VRwSb8c0J9tA4b2+rHEZtc6R0tlw==}
    engines: {node: '>=6.9.0'}

  '@babel/helper-string-parser@7.27.1':
    resolution: {integrity: sha512-qMlSxKbpRlAridDExk92nSobyDdpPijUq2DW6oDnUqd0iOGxmQjyqhMIihI9+zv4LPyZdRje2cavWPbCbWm3eA==}
    engines: {node: '>=6.9.0'}

  '@babel/helper-validator-identifier@7.27.1':
    resolution: {integrity: sha512-D2hP9eA+Sqx1kBZgzxZh0y1trbuU+JoDkiEwqhQ36nodYqJwyEIhPSdMNd7lOm/4io72luTPWH20Yda0xOuUow==}
    engines: {node: '>=6.9.0'}

  '@babel/helper-validator-option@7.27.1':
    resolution: {integrity: sha512-YvjJow9FxbhFFKDSuFnVCe2WxXk1zWc22fFePVNEaWJEu8IrZVlda6N0uHwzZrUM1il7NC9Mlp4MaJYbYd9JSg==}
    engines: {node: '>=6.9.0'}

  '@babel/helpers@7.27.1':
    resolution: {integrity: sha512-FCvFTm0sWV8Fxhpp2McP5/W53GPllQ9QeQ7SiqGWjMf/LVG07lFa5+pgK05IRhVwtvafT22KF+ZSnM9I545CvQ==}
    engines: {node: '>=6.9.0'}

  '@babel/parser@7.27.1':
    resolution: {integrity: sha512-I0dZ3ZpCrJ1c04OqlNsQcKiZlsrXf/kkE4FXzID9rIOYICsAbA8mMDzhW/luRNAHdCNt7os/u8wenklZDlUVUQ==}
    engines: {node: '>=6.0.0'}
    hasBin: true

  '@babel/plugin-transform-react-jsx-self@7.27.1':
    resolution: {integrity: sha512-6UzkCs+ejGdZ5mFFC/OCUrv028ab2fp1znZmCZjAOBKiBK2jXD1O+BPSfX8X2qjJ75fZBMSnQn3Rq2mrBJK2mw==}
    engines: {node: '>=6.9.0'}
    peerDependencies:
      '@babel/core': ^7.0.0-0

  '@babel/plugin-transform-react-jsx-source@7.27.1':
    resolution: {integrity: sha512-zbwoTsBruTeKB9hSq73ha66iFeJHuaFkUbwvqElnygoNbj/jHRsSeokowZFN3CZ64IvEqcmmkVe89OPXc7ldAw==}
    engines: {node: '>=6.9.0'}
    peerDependencies:
      '@babel/core': ^7.0.0-0

  '@babel/runtime@7.27.0':
    resolution: {integrity: sha512-VtPOkrdPHZsKc/clNqyi9WUA8TINkZ4cGk63UUE3u4pmB2k+ZMQRDuIOagv8UVd6j7k0T3+RRIb7beKTebNbcw==}
    engines: {node: '>=6.9.0'}

  '@babel/template@7.27.1':
    resolution: {integrity: sha512-Fyo3ghWMqkHHpHQCoBs2VnYjR4iWFFjguTDEqA5WgZDOrFesVjMhMM2FSqTKSoUSDO1VQtavj8NFpdRBEvJTtg==}
    engines: {node: '>=6.9.0'}

  '@babel/traverse@7.27.1':
    resolution: {integrity: sha512-ZCYtZciz1IWJB4U61UPu4KEaqyfj+r5T1Q5mqPo+IBpcG9kHv30Z0aD8LXPgC1trYa6rK0orRyAhqUgk4MjmEg==}
    engines: {node: '>=6.9.0'}

  '@babel/types@7.27.1':
    resolution: {integrity: sha512-+EzkxvLNfiUeKMgy/3luqfsCWFRXLb7U6wNQTk60tovuckwB15B191tJWvpp4HjiQWdJkCxO3Wbvc6jlk3Xb2Q==}
    engines: {node: '>=6.9.0'}

  '@biomejs/biome@1.9.4':
    resolution: {integrity: sha512-1rkd7G70+o9KkTn5KLmDYXihGoTaIGO9PIIN2ZB7UJxFrWw04CZHPYiMRjYsaDvVV7hP1dYNRLxSANLaBFGpog==}
    engines: {node: '>=14.21.3'}
    hasBin: true

  '@biomejs/cli-darwin-arm64@1.9.4':
    resolution: {integrity: sha512-bFBsPWrNvkdKrNCYeAp+xo2HecOGPAy9WyNyB/jKnnedgzl4W4Hb9ZMzYNbf8dMCGmUdSavlYHiR01QaYR58cw==}
    engines: {node: '>=14.21.3'}
    cpu: [arm64]
    os: [darwin]

  '@biomejs/cli-darwin-x64@1.9.4':
    resolution: {integrity: sha512-ngYBh/+bEedqkSevPVhLP4QfVPCpb+4BBe2p7Xs32dBgs7rh9nY2AIYUL6BgLw1JVXV8GlpKmb/hNiuIxfPfZg==}
    engines: {node: '>=14.21.3'}
    cpu: [x64]
    os: [darwin]

  '@biomejs/cli-linux-arm64-musl@1.9.4':
    resolution: {integrity: sha512-v665Ct9WCRjGa8+kTr0CzApU0+XXtRgwmzIf1SeKSGAv+2scAlW6JR5PMFo6FzqqZ64Po79cKODKf3/AAmECqA==}
    engines: {node: '>=14.21.3'}
    cpu: [arm64]
    os: [linux]

  '@biomejs/cli-linux-arm64@1.9.4':
    resolution: {integrity: sha512-fJIW0+LYujdjUgJJuwesP4EjIBl/N/TcOX3IvIHJQNsAqvV2CHIogsmA94BPG6jZATS4Hi+xv4SkBBQSt1N4/g==}
    engines: {node: '>=14.21.3'}
    cpu: [arm64]
    os: [linux]

  '@biomejs/cli-linux-x64-musl@1.9.4':
    resolution: {integrity: sha512-gEhi/jSBhZ2m6wjV530Yy8+fNqG8PAinM3oV7CyO+6c3CEh16Eizm21uHVsyVBEB6RIM8JHIl6AGYCv6Q6Q9Tg==}
    engines: {node: '>=14.21.3'}
    cpu: [x64]
    os: [linux]

  '@biomejs/cli-linux-x64@1.9.4':
    resolution: {integrity: sha512-lRCJv/Vi3Vlwmbd6K+oQ0KhLHMAysN8lXoCI7XeHlxaajk06u7G+UsFSO01NAs5iYuWKmVZjmiOzJ0OJmGsMwg==}
    engines: {node: '>=14.21.3'}
    cpu: [x64]
    os: [linux]

  '@biomejs/cli-win32-arm64@1.9.4':
    resolution: {integrity: sha512-tlbhLk+WXZmgwoIKwHIHEBZUwxml7bRJgk0X2sPyNR3S93cdRq6XulAZRQJ17FYGGzWne0fgrXBKpl7l4M87Hg==}
    engines: {node: '>=14.21.3'}
    cpu: [arm64]
    os: [win32]

  '@biomejs/cli-win32-x64@1.9.4':
    resolution: {integrity: sha512-8Y5wMhVIPaWe6jw2H+KlEm4wP/f7EW3810ZLmDlrEEy5KvBsb9ECEfu/kMWD484ijfQ8+nIi0giMgu9g1UAuuA==}
    engines: {node: '>=14.21.3'}
    cpu: [x64]
    os: [win32]

  '@capsizecss/unpack@2.4.0':
    resolution: {integrity: sha512-GrSU71meACqcmIUxPYOJvGKF0yryjN/L1aCuE9DViCTJI7bfkjgYDPD1zbNDcINJwSSP6UaBZY9GAbYDO7re0Q==}

  '@ctrl/tinycolor@4.1.0':
    resolution: {integrity: sha512-WyOx8cJQ+FQus4Mm4uPIZA64gbk3Wxh0so5Lcii0aJifqwoVOlfFtorjLE0Hen4OYyHZMXDWqMmaQemBhgxFRQ==}
    engines: {node: '>=14'}

  '@czi-sds/components@20.0.1':
    resolution: {integrity: sha512-vB3gGl+tzxDmV00J8ioLr/LIj1WU26448Pot9orgyGeZy+AaJM7WMT/qsSpPSCGEKLN5ykcIUBIDIGK1E/JZmQ==}
    peerDependencies:
      '@emotion/core': ^11.0.0
      '@emotion/css': ^11.11.2
      '@emotion/react': ^11.11.3
      '@emotion/styled': ^11.11.0
      '@mui/base': ^5.0.0-beta.30
      '@mui/icons-material': ^5.15.3
      '@mui/lab': ^5.0.0-alpha.159
      '@mui/material': ^5.15.3
      react: '>=17.0.1'
      react-dom: '>=17.0.1'

  '@emmetio/abbreviation@2.3.3':
    resolution: {integrity: sha512-mgv58UrU3rh4YgbE/TzgLQwJ3pFsHHhCLqY20aJq+9comytTXUDNGG/SMtSeMJdkpxgXSXunBGLD8Boka3JyVA==}

  '@emmetio/css-abbreviation@2.1.8':
    resolution: {integrity: sha512-s9yjhJ6saOO/uk1V74eifykk2CBYi01STTK3WlXWGOepyKa23ymJ053+DNQjpFcy1ingpaO7AxCcwLvHFY9tuw==}

  '@emmetio/css-parser@0.4.0':
    resolution: {integrity: sha512-z7wkxRSZgrQHXVzObGkXG+Vmj3uRlpM11oCZ9pbaz0nFejvCDmAiNDpY75+wgXOcffKpj4rzGtwGaZxfJKsJxw==}

  '@emmetio/html-matcher@1.3.0':
    resolution: {integrity: sha512-NTbsvppE5eVyBMuyGfVu2CRrLvo7J4YHb6t9sBFLyY03WYhXET37qA4zOYUjBWFCRHO7pS1B9khERtY0f5JXPQ==}

  '@emmetio/scanner@1.0.4':
    resolution: {integrity: sha512-IqRuJtQff7YHHBk4G8YZ45uB9BaAGcwQeVzgj/zj8/UdOhtQpEIupUhSk8dys6spFIWVZVeK20CzGEnqR5SbqA==}

  '@emmetio/stream-reader-utils@0.1.0':
    resolution: {integrity: sha512-ZsZ2I9Vzso3Ho/pjZFsmmZ++FWeEd/txqybHTm4OgaZzdS8V9V/YYWQwg5TC38Z7uLWUV1vavpLLbjJtKubR1A==}

  '@emmetio/stream-reader@2.2.0':
    resolution: {integrity: sha512-fXVXEyFA5Yv3M3n8sUGT7+fvecGrZP4k6FnWWMSZVQf69kAq0LLpaBQLGcPR30m3zMmKYhECP4k/ZkzvhEW5kw==}

  '@emnapi/runtime@1.4.3':
    resolution: {integrity: sha512-pBPWdu6MLKROBX05wSNKcNb++m5Er+KQ9QkB+WVM+pW2Kx9hoSrVTnu3BdkI5eBLZoKu/J6mW/B6i6bJB2ytXQ==}

  '@emotion/babel-plugin@11.11.0':
    resolution: {integrity: sha512-m4HEDZleaaCH+XgDDsPF15Ht6wTLsgDTeR3WYj9Q/k76JtWhrJjcP4+/XlG8LGT/Rol9qUfOIztXeA84ATpqPQ==}

  '@emotion/cache@11.14.0':
    resolution: {integrity: sha512-L/B1lc/TViYk4DcpGxtAVbx0ZyiKM5ktoIyafGkH6zg/tj+mA+NE//aPYKG0k8kCHSHVJrpLpcAlOBEXQ3SavA==}

  '@emotion/core@11.0.0':
    resolution: {integrity: sha512-w4sE3AmHmyG6RDKf6mIbtHpgJUSJ2uGvPQb8VXFL7hFjMPibE8IiehG8cMX3Ztm4svfCQV6KqusQbeIOkurBcA==}

  '@emotion/css@11.11.2':
    resolution: {integrity: sha512-VJxe1ucoMYMS7DkiMdC2T7PWNbrEI0a39YRiyDvK2qq4lXwjRbVP/z4lpG+odCsRzadlR+1ywwrTzhdm5HNdew==}

  '@emotion/hash@0.9.1':
    resolution: {integrity: sha512-gJB6HLm5rYwSLI6PQa+X1t5CFGrv1J1TWG+sOyMCeKz2ojaj6Fnl/rZEspogG+cvqbt4AE/2eIyD2QfLKTBNlQ==}

  '@emotion/is-prop-valid@1.2.2':
    resolution: {integrity: sha512-uNsoYd37AFmaCdXlg6EYD1KaPOaRWRByMCYzbKUX4+hhMfrxdVSelShywL4JVaAeM/eHUOSprYBQls+/neX3pw==}

  '@emotion/memoize@0.8.1':
    resolution: {integrity: sha512-W2P2c/VRW1/1tLox0mVUalvnWXxavmv/Oum2aPsRcoDJuob75FC3Y8FbpfLwUegRcxINtGUMPq0tFCvYNTBXNA==}

  '@emotion/memoize@0.9.0':
    resolution: {integrity: sha512-30FAj7/EoJ5mwVPOWhAyCX+FPfMDrVecJAM+Iw9NRoSl4BBAQeqj4cApHHUXOVvIPgLVDsCFoz/hGD+5QQD1GQ==}

  '@emotion/react@11.11.4':
    resolution: {integrity: sha512-t8AjMlF0gHpvvxk5mAtCqR4vmxiGHCeJBaQO6gncUSdklELOgtwjerNY2yuJNfwnc6vi16U/+uMF+afIawJ9iw==}
    peerDependencies:
      '@types/react': '*'
      react: '>=16.8.0'
    peerDependenciesMeta:
      '@types/react':
        optional: true

  '@emotion/serialize@1.1.4':
    resolution: {integrity: sha512-RIN04MBT8g+FnDwgvIUi8czvr1LU1alUMI05LekWB5DGyTm8cCBMCRpq3GqaiyEDRptEXOyXnvZ58GZYu4kBxQ==}

  '@emotion/sheet@1.4.0':
    resolution: {integrity: sha512-fTBW9/8r2w3dXWYM4HCB1Rdp8NLibOw2+XELH5m5+AkWiL/KqYX6dc0kKYlaYyKjrQ6ds33MCdMPEwgs2z1rqg==}

  '@emotion/styled@11.11.5':
    resolution: {integrity: sha512-/ZjjnaNKvuMPxcIiUkf/9SHoG4Q196DRl1w82hQ3WCsjo1IUR8uaGWrC6a87CrYAW0Kb/pK7hk8BnLgLRi9KoQ==}
    peerDependencies:
      '@emotion/react': ^11.0.0-rc.0
      '@types/react': '*'
      react: '>=16.8.0'
    peerDependenciesMeta:
      '@types/react':
        optional: true

  '@emotion/unitless@0.8.1':
    resolution: {integrity: sha512-KOEGMu6dmJZtpadb476IsZBclKvILjopjUii3V+7MnXIQCYh8W3NgNcgwo21n9LXZX6EDIKvqfjYxXebDwxKmQ==}

  '@emotion/use-insertion-effect-with-fallbacks@1.0.1':
    resolution: {integrity: sha512-jT/qyKZ9rzLErtrjGgdkMBn2OP8wl0G3sQlBb3YPryvKHsjvINUhVaPFfP+fpBcOkmrVOVEEHQFJ7nbj2TH2gw==}
    peerDependencies:
      react: '>=16.8.0'

  '@emotion/utils@1.4.2':
    resolution: {integrity: sha512-3vLclRofFziIa3J2wDh9jjbkUz9qk5Vi3IZ/FSTKViB0k+ef0fPV7dYrUIugbgupYDx7v9ud/SjrtEP8Y4xLoA==}

  '@emotion/weak-memoize@0.3.1':
    resolution: {integrity: sha512-EsBwpc7hBUJWAsNPBmJy4hxWx12v6bshQsldrVmjxJoc3isbxhOrF2IcCpaXxfvq03NwkI7sbsOLXbYuqF/8Ww==}

  '@emotion/weak-memoize@0.4.0':
    resolution: {integrity: sha512-snKqtPW01tN0ui7yu9rGv69aJXr/a/Ywvl11sUjNtEcRc+ng/mQriFL0wLXMef74iHa/EkftbDzU9F8iFbH+zg==}

  '@esbuild/aix-ppc64@0.21.5':
    resolution: {integrity: sha512-1SDgH6ZSPTlggy1yI6+Dbkiz8xzpHJEVAlF/AM1tHPLsf5STom9rwtjE4hKAF20FfXXNTFqEYXyJNWh1GiZedQ==}
    engines: {node: '>=12'}
    cpu: [ppc64]
    os: [aix]

  '@esbuild/aix-ppc64@0.25.4':
    resolution: {integrity: sha512-1VCICWypeQKhVbE9oW/sJaAmjLxhVqacdkvPLEjwlttjfwENRSClS8EjBz0KzRyFSCPDIkuXW34Je/vk7zdB7Q==}
    engines: {node: '>=18'}
    cpu: [ppc64]
    os: [aix]

  '@esbuild/android-arm64@0.21.5':
    resolution: {integrity: sha512-c0uX9VAUBQ7dTDCjq+wdyGLowMdtR/GoC2U5IYk/7D1H1JYC0qseD7+11iMP2mRLN9RcCMRcjC4YMclCzGwS/A==}
    engines: {node: '>=12'}
    cpu: [arm64]
    os: [android]

  '@esbuild/android-arm64@0.25.4':
    resolution: {integrity: sha512-bBy69pgfhMGtCnwpC/x5QhfxAz/cBgQ9enbtwjf6V9lnPI/hMyT9iWpR1arm0l3kttTr4L0KSLpKmLp/ilKS9A==}
    engines: {node: '>=18'}
    cpu: [arm64]
    os: [android]

  '@esbuild/android-arm@0.21.5':
    resolution: {integrity: sha512-vCPvzSjpPHEi1siZdlvAlsPxXl7WbOVUBBAowWug4rJHb68Ox8KualB+1ocNvT5fjv6wpkX6o/iEpbDrf68zcg==}
    engines: {node: '>=12'}
    cpu: [arm]
    os: [android]

  '@esbuild/android-arm@0.25.4':
    resolution: {integrity: sha512-QNdQEps7DfFwE3hXiU4BZeOV68HHzYwGd0Nthhd3uCkkEKK7/R6MTgM0P7H7FAs5pU/DIWsviMmEGxEoxIZ+ZQ==}
    engines: {node: '>=18'}
    cpu: [arm]
    os: [android]

  '@esbuild/android-x64@0.21.5':
    resolution: {integrity: sha512-D7aPRUUNHRBwHxzxRvp856rjUHRFW1SdQATKXH2hqA0kAZb1hKmi02OpYRacl0TxIGz/ZmXWlbZgjwWYaCakTA==}
    engines: {node: '>=12'}
    cpu: [x64]
    os: [android]

  '@esbuild/android-x64@0.25.4':
    resolution: {integrity: sha512-TVhdVtQIFuVpIIR282btcGC2oGQoSfZfmBdTip2anCaVYcqWlZXGcdcKIUklfX2wj0JklNYgz39OBqh2cqXvcQ==}
    engines: {node: '>=18'}
    cpu: [x64]
    os: [android]

  '@esbuild/darwin-arm64@0.21.5':
    resolution: {integrity: sha512-DwqXqZyuk5AiWWf3UfLiRDJ5EDd49zg6O9wclZ7kUMv2WRFr4HKjXp/5t8JZ11QbQfUS6/cRCKGwYhtNAY88kQ==}
    engines: {node: '>=12'}
    cpu: [arm64]
    os: [darwin]

  '@esbuild/darwin-arm64@0.25.4':
    resolution: {integrity: sha512-Y1giCfM4nlHDWEfSckMzeWNdQS31BQGs9/rouw6Ub91tkK79aIMTH3q9xHvzH8d0wDru5Ci0kWB8b3up/nl16g==}
    engines: {node: '>=18'}
    cpu: [arm64]
    os: [darwin]

  '@esbuild/darwin-x64@0.21.5':
    resolution: {integrity: sha512-se/JjF8NlmKVG4kNIuyWMV/22ZaerB+qaSi5MdrXtd6R08kvs2qCN4C09miupktDitvh8jRFflwGFBQcxZRjbw==}
    engines: {node: '>=12'}
    cpu: [x64]
    os: [darwin]

  '@esbuild/darwin-x64@0.25.4':
    resolution: {integrity: sha512-CJsry8ZGM5VFVeyUYB3cdKpd/H69PYez4eJh1W/t38vzutdjEjtP7hB6eLKBoOdxcAlCtEYHzQ/PJ/oU9I4u0A==}
    engines: {node: '>=18'}
    cpu: [x64]
    os: [darwin]

  '@esbuild/freebsd-arm64@0.21.5':
    resolution: {integrity: sha512-5JcRxxRDUJLX8JXp/wcBCy3pENnCgBR9bN6JsY4OmhfUtIHe3ZW0mawA7+RDAcMLrMIZaf03NlQiX9DGyB8h4g==}
    engines: {node: '>=12'}
    cpu: [arm64]
    os: [freebsd]

  '@esbuild/freebsd-arm64@0.25.4':
    resolution: {integrity: sha512-yYq+39NlTRzU2XmoPW4l5Ifpl9fqSk0nAJYM/V/WUGPEFfek1epLHJIkTQM6bBs1swApjO5nWgvr843g6TjxuQ==}
    engines: {node: '>=18'}
    cpu: [arm64]
    os: [freebsd]

  '@esbuild/freebsd-x64@0.21.5':
    resolution: {integrity: sha512-J95kNBj1zkbMXtHVH29bBriQygMXqoVQOQYA+ISs0/2l3T9/kj42ow2mpqerRBxDJnmkUDCaQT/dfNXWX/ZZCQ==}
    engines: {node: '>=12'}
    cpu: [x64]
    os: [freebsd]

  '@esbuild/freebsd-x64@0.25.4':
    resolution: {integrity: sha512-0FgvOJ6UUMflsHSPLzdfDnnBBVoCDtBTVyn/MrWloUNvq/5SFmh13l3dvgRPkDihRxb77Y17MbqbCAa2strMQQ==}
    engines: {node: '>=18'}
    cpu: [x64]
    os: [freebsd]

  '@esbuild/linux-arm64@0.21.5':
    resolution: {integrity: sha512-ibKvmyYzKsBeX8d8I7MH/TMfWDXBF3db4qM6sy+7re0YXya+K1cem3on9XgdT2EQGMu4hQyZhan7TeQ8XkGp4Q==}
    engines: {node: '>=12'}
    cpu: [arm64]
    os: [linux]

  '@esbuild/linux-arm64@0.25.4':
    resolution: {integrity: sha512-+89UsQTfXdmjIvZS6nUnOOLoXnkUTB9hR5QAeLrQdzOSWZvNSAXAtcRDHWtqAUtAmv7ZM1WPOOeSxDzzzMogiQ==}
    engines: {node: '>=18'}
    cpu: [arm64]
    os: [linux]

  '@esbuild/linux-arm@0.21.5':
    resolution: {integrity: sha512-bPb5AHZtbeNGjCKVZ9UGqGwo8EUu4cLq68E95A53KlxAPRmUyYv2D6F0uUI65XisGOL1hBP5mTronbgo+0bFcA==}
    engines: {node: '>=12'}
    cpu: [arm]
    os: [linux]

  '@esbuild/linux-arm@0.25.4':
    resolution: {integrity: sha512-kro4c0P85GMfFYqW4TWOpvmF8rFShbWGnrLqlzp4X1TNWjRY3JMYUfDCtOxPKOIY8B0WC8HN51hGP4I4hz4AaQ==}
    engines: {node: '>=18'}
    cpu: [arm]
    os: [linux]

  '@esbuild/linux-ia32@0.21.5':
    resolution: {integrity: sha512-YvjXDqLRqPDl2dvRODYmmhz4rPeVKYvppfGYKSNGdyZkA01046pLWyRKKI3ax8fbJoK5QbxblURkwK/MWY18Tg==}
    engines: {node: '>=12'}
    cpu: [ia32]
    os: [linux]

  '@esbuild/linux-ia32@0.25.4':
    resolution: {integrity: sha512-yTEjoapy8UP3rv8dB0ip3AfMpRbyhSN3+hY8mo/i4QXFeDxmiYbEKp3ZRjBKcOP862Ua4b1PDfwlvbuwY7hIGQ==}
    engines: {node: '>=18'}
    cpu: [ia32]
    os: [linux]

  '@esbuild/linux-loong64@0.21.5':
    resolution: {integrity: sha512-uHf1BmMG8qEvzdrzAqg2SIG/02+4/DHB6a9Kbya0XDvwDEKCoC8ZRWI5JJvNdUjtciBGFQ5PuBlpEOXQj+JQSg==}
    engines: {node: '>=12'}
    cpu: [loong64]
    os: [linux]

  '@esbuild/linux-loong64@0.25.4':
    resolution: {integrity: sha512-NeqqYkrcGzFwi6CGRGNMOjWGGSYOpqwCjS9fvaUlX5s3zwOtn1qwg1s2iE2svBe4Q/YOG1q6875lcAoQK/F4VA==}
    engines: {node: '>=18'}
    cpu: [loong64]
    os: [linux]

  '@esbuild/linux-mips64el@0.21.5':
    resolution: {integrity: sha512-IajOmO+KJK23bj52dFSNCMsz1QP1DqM6cwLUv3W1QwyxkyIWecfafnI555fvSGqEKwjMXVLokcV5ygHW5b3Jbg==}
    engines: {node: '>=12'}
    cpu: [mips64el]
    os: [linux]

  '@esbuild/linux-mips64el@0.25.4':
    resolution: {integrity: sha512-IcvTlF9dtLrfL/M8WgNI/qJYBENP3ekgsHbYUIzEzq5XJzzVEV/fXY9WFPfEEXmu3ck2qJP8LG/p3Q8f7Zc2Xg==}
    engines: {node: '>=18'}
    cpu: [mips64el]
    os: [linux]

  '@esbuild/linux-ppc64@0.21.5':
    resolution: {integrity: sha512-1hHV/Z4OEfMwpLO8rp7CvlhBDnjsC3CttJXIhBi+5Aj5r+MBvy4egg7wCbe//hSsT+RvDAG7s81tAvpL2XAE4w==}
    engines: {node: '>=12'}
    cpu: [ppc64]
    os: [linux]

  '@esbuild/linux-ppc64@0.25.4':
    resolution: {integrity: sha512-HOy0aLTJTVtoTeGZh4HSXaO6M95qu4k5lJcH4gxv56iaycfz1S8GO/5Jh6X4Y1YiI0h7cRyLi+HixMR+88swag==}
    engines: {node: '>=18'}
    cpu: [ppc64]
    os: [linux]

  '@esbuild/linux-riscv64@0.21.5':
    resolution: {integrity: sha512-2HdXDMd9GMgTGrPWnJzP2ALSokE/0O5HhTUvWIbD3YdjME8JwvSCnNGBnTThKGEB91OZhzrJ4qIIxk/SBmyDDA==}
    engines: {node: '>=12'}
    cpu: [riscv64]
    os: [linux]

  '@esbuild/linux-riscv64@0.25.4':
    resolution: {integrity: sha512-i8JUDAufpz9jOzo4yIShCTcXzS07vEgWzyX3NH2G7LEFVgrLEhjwL3ajFE4fZI3I4ZgiM7JH3GQ7ReObROvSUA==}
    engines: {node: '>=18'}
    cpu: [riscv64]
    os: [linux]

  '@esbuild/linux-s390x@0.21.5':
    resolution: {integrity: sha512-zus5sxzqBJD3eXxwvjN1yQkRepANgxE9lgOW2qLnmr8ikMTphkjgXu1HR01K4FJg8h1kEEDAqDcZQtbrRnB41A==}
    engines: {node: '>=12'}
    cpu: [s390x]
    os: [linux]

  '@esbuild/linux-s390x@0.25.4':
    resolution: {integrity: sha512-jFnu+6UbLlzIjPQpWCNh5QtrcNfMLjgIavnwPQAfoGx4q17ocOU9MsQ2QVvFxwQoWpZT8DvTLooTvmOQXkO51g==}
    engines: {node: '>=18'}
    cpu: [s390x]
    os: [linux]

  '@esbuild/linux-x64@0.21.5':
    resolution: {integrity: sha512-1rYdTpyv03iycF1+BhzrzQJCdOuAOtaqHTWJZCWvijKD2N5Xu0TtVC8/+1faWqcP9iBCWOmjmhoH94dH82BxPQ==}
    engines: {node: '>=12'}
    cpu: [x64]
    os: [linux]

  '@esbuild/linux-x64@0.25.4':
    resolution: {integrity: sha512-6e0cvXwzOnVWJHq+mskP8DNSrKBr1bULBvnFLpc1KY+d+irZSgZ02TGse5FsafKS5jg2e4pbvK6TPXaF/A6+CA==}
    engines: {node: '>=18'}
    cpu: [x64]
    os: [linux]

  '@esbuild/netbsd-arm64@0.25.4':
    resolution: {integrity: sha512-vUnkBYxZW4hL/ie91hSqaSNjulOnYXE1VSLusnvHg2u3jewJBz3YzB9+oCw8DABeVqZGg94t9tyZFoHma8gWZQ==}
    engines: {node: '>=18'}
    cpu: [arm64]
    os: [netbsd]

  '@esbuild/netbsd-x64@0.21.5':
    resolution: {integrity: sha512-Woi2MXzXjMULccIwMnLciyZH4nCIMpWQAs049KEeMvOcNADVxo0UBIQPfSmxB3CWKedngg7sWZdLvLczpe0tLg==}
    engines: {node: '>=12'}
    cpu: [x64]
    os: [netbsd]

  '@esbuild/netbsd-x64@0.25.4':
    resolution: {integrity: sha512-XAg8pIQn5CzhOB8odIcAm42QsOfa98SBeKUdo4xa8OvX8LbMZqEtgeWE9P/Wxt7MlG2QqvjGths+nq48TrUiKw==}
    engines: {node: '>=18'}
    cpu: [x64]
    os: [netbsd]

  '@esbuild/openbsd-arm64@0.25.4':
    resolution: {integrity: sha512-Ct2WcFEANlFDtp1nVAXSNBPDxyU+j7+tId//iHXU2f/lN5AmO4zLyhDcpR5Cz1r08mVxzt3Jpyt4PmXQ1O6+7A==}
    engines: {node: '>=18'}
    cpu: [arm64]
    os: [openbsd]

  '@esbuild/openbsd-x64@0.21.5':
    resolution: {integrity: sha512-HLNNw99xsvx12lFBUwoT8EVCsSvRNDVxNpjZ7bPn947b8gJPzeHWyNVhFsaerc0n3TsbOINvRP2byTZ5LKezow==}
    engines: {node: '>=12'}
    cpu: [x64]
    os: [openbsd]

  '@esbuild/openbsd-x64@0.25.4':
    resolution: {integrity: sha512-xAGGhyOQ9Otm1Xu8NT1ifGLnA6M3sJxZ6ixylb+vIUVzvvd6GOALpwQrYrtlPouMqd/vSbgehz6HaVk4+7Afhw==}
    engines: {node: '>=18'}
    cpu: [x64]
    os: [openbsd]

  '@esbuild/sunos-x64@0.21.5':
    resolution: {integrity: sha512-6+gjmFpfy0BHU5Tpptkuh8+uw3mnrvgs+dSPQXQOv3ekbordwnzTVEb4qnIvQcYXq6gzkyTnoZ9dZG+D4garKg==}
    engines: {node: '>=12'}
    cpu: [x64]
    os: [sunos]

  '@esbuild/sunos-x64@0.25.4':
    resolution: {integrity: sha512-Mw+tzy4pp6wZEK0+Lwr76pWLjrtjmJyUB23tHKqEDP74R3q95luY/bXqXZeYl4NYlvwOqoRKlInQialgCKy67Q==}
    engines: {node: '>=18'}
    cpu: [x64]
    os: [sunos]

  '@esbuild/win32-arm64@0.21.5':
    resolution: {integrity: sha512-Z0gOTd75VvXqyq7nsl93zwahcTROgqvuAcYDUr+vOv8uHhNSKROyU961kgtCD1e95IqPKSQKH7tBTslnS3tA8A==}
    engines: {node: '>=12'}
    cpu: [arm64]
    os: [win32]

  '@esbuild/win32-arm64@0.25.4':
    resolution: {integrity: sha512-AVUP428VQTSddguz9dO9ngb+E5aScyg7nOeJDrF1HPYu555gmza3bDGMPhmVXL8svDSoqPCsCPjb265yG/kLKQ==}
    engines: {node: '>=18'}
    cpu: [arm64]
    os: [win32]

  '@esbuild/win32-ia32@0.21.5':
    resolution: {integrity: sha512-SWXFF1CL2RVNMaVs+BBClwtfZSvDgtL//G/smwAc5oVK/UPu2Gu9tIaRgFmYFFKrmg3SyAjSrElf0TiJ1v8fYA==}
    engines: {node: '>=12'}
    cpu: [ia32]
    os: [win32]

  '@esbuild/win32-ia32@0.25.4':
    resolution: {integrity: sha512-i1sW+1i+oWvQzSgfRcxxG2k4I9n3O9NRqy8U+uugaT2Dy7kLO9Y7wI72haOahxceMX8hZAzgGou1FhndRldxRg==}
    engines: {node: '>=18'}
    cpu: [ia32]
    os: [win32]

  '@esbuild/win32-x64@0.21.5':
    resolution: {integrity: sha512-tQd/1efJuzPC6rCFwEvLtci/xNFcTZknmXs98FYDfGE4wP9ClFV98nyKrzJKVPMhdDnjzLhdUyMX4PsQAPjwIw==}
    engines: {node: '>=12'}
    cpu: [x64]
    os: [win32]

  '@esbuild/win32-x64@0.25.4':
    resolution: {integrity: sha512-nOT2vZNw6hJ+z43oP1SPea/G/6AbN6X+bGNhNuq8NtRHy4wsMhw765IKLNmnjek7GvjWBYQ8Q5VBoYTFg9y1UQ==}
    engines: {node: '>=18'}
    cpu: [x64]
    os: [win32]

  '@expressive-code/core@0.41.2':
    resolution: {integrity: sha512-AJW5Tp9czbLqKMzwudL9Rv4js9afXBxkSGLmCNPq1iRgAYcx9NkTPJiSNCesjKRWoVC328AdSu6fqrD22zDgDg==}

  '@expressive-code/plugin-frames@0.41.2':
    resolution: {integrity: sha512-pfy0hkJI4nbaONjmksFDcuHmIuyPTFmi1JpABe4q2ajskiJtfBf+WDAL2pg595R9JNoPrrH5+aT9lbkx2noicw==}

  '@expressive-code/plugin-shiki@0.41.2':
    resolution: {integrity: sha512-xD4zwqAkDccXqye+235BH5bN038jYiSMLfUrCOmMlzxPDGWdxJDk5z4uUB/aLfivEF2tXyO2zyaarL3Oqht0fQ==}

  '@expressive-code/plugin-text-markers@0.41.2':
    resolution: {integrity: sha512-JFWBz2qYxxJOJkkWf96LpeolbnOqJY95TvwYc0hXIHf9oSWV0h0SY268w/5N3EtQaD9KktzDE+VIVwb9jdb3nw==}

  '@floating-ui/core@1.6.1':
    resolution: {integrity: sha512-42UH54oPZHPdRHdw6BgoBD6cg/eVTmVrFcgeRDM3jbO7uxSoipVcmcIGFcA5jmOHO5apcyvBhkSKES3fQJnu7A==}

  '@floating-ui/dom@1.6.4':
    resolution: {integrity: sha512-0G8R+zOvQsAG1pg2Q99P21jiqxqGBW1iRe/iXHsBRBxnpXKFI8QwbB4x5KmYLggNO5m34IQgOIu9SCRfR/WWiQ==}

  '@floating-ui/react-dom@2.0.9':
    resolution: {integrity: sha512-q0umO0+LQK4+p6aGyvzASqKbKOJcAHJ7ycE9CuUvfx3s9zTHWmGJTPOIlM/hmSBfUfg/XfY5YhLBLR/LHwShQQ==}
    peerDependencies:
      react: '>=16.8.0'
      react-dom: '>=16.8.0'

  '@floating-ui/utils@0.2.2':
    resolution: {integrity: sha512-J4yDIIthosAsRZ5CPYP/jQvUAQtlZTTD/4suA08/FEnlxqW3sKS9iAhgsa9VYLZ6vDHn/ixJgIqRQPotoBjxIw==}

  '@img/sharp-darwin-arm64@0.33.5':
    resolution: {integrity: sha512-UT4p+iz/2H4twwAoLCqfA9UH5pI6DggwKEGuaPy7nCVQ8ZsiY5PIcrRvD1DzuY3qYL07NtIQcWnBSY/heikIFQ==}
    engines: {node: ^18.17.0 || ^20.3.0 || >=21.0.0}
    cpu: [arm64]
    os: [darwin]

  '@img/sharp-darwin-arm64@0.34.1':
    resolution: {integrity: sha512-pn44xgBtgpEbZsu+lWf2KNb6OAf70X68k+yk69Ic2Xz11zHR/w24/U49XT7AeRwJ0Px+mhALhU5LPci1Aymk7A==}
    engines: {node: ^18.17.0 || ^20.3.0 || >=21.0.0}
    cpu: [arm64]
    os: [darwin]

  '@img/sharp-darwin-x64@0.33.5':
    resolution: {integrity: sha512-fyHac4jIc1ANYGRDxtiqelIbdWkIuQaI84Mv45KvGRRxSAa7o7d1ZKAOBaYbnepLC1WqxfpimdeWfvqqSGwR2Q==}
    engines: {node: ^18.17.0 || ^20.3.0 || >=21.0.0}
    cpu: [x64]
    os: [darwin]

  '@img/sharp-darwin-x64@0.34.1':
    resolution: {integrity: sha512-VfuYgG2r8BpYiOUN+BfYeFo69nP/MIwAtSJ7/Zpxc5QF3KS22z8Pvg3FkrSFJBPNQ7mmcUcYQFBmEQp7eu1F8Q==}
    engines: {node: ^18.17.0 || ^20.3.0 || >=21.0.0}
    cpu: [x64]
    os: [darwin]

  '@img/sharp-libvips-darwin-arm64@1.0.4':
    resolution: {integrity: sha512-XblONe153h0O2zuFfTAbQYAX2JhYmDHeWikp1LM9Hul9gVPjFY427k6dFEcOL72O01QxQsWi761svJ/ev9xEDg==}
    cpu: [arm64]
    os: [darwin]

  '@img/sharp-libvips-darwin-arm64@1.1.0':
    resolution: {integrity: sha512-HZ/JUmPwrJSoM4DIQPv/BfNh9yrOA8tlBbqbLz4JZ5uew2+o22Ik+tHQJcih7QJuSa0zo5coHTfD5J8inqj9DA==}
    cpu: [arm64]
    os: [darwin]

  '@img/sharp-libvips-darwin-x64@1.0.4':
    resolution: {integrity: sha512-xnGR8YuZYfJGmWPvmlunFaWJsb9T/AO2ykoP3Fz/0X5XV2aoYBPkX6xqCQvUTKKiLddarLaxpzNe+b1hjeWHAQ==}
    cpu: [x64]
    os: [darwin]

  '@img/sharp-libvips-darwin-x64@1.1.0':
    resolution: {integrity: sha512-Xzc2ToEmHN+hfvsl9wja0RlnXEgpKNmftriQp6XzY/RaSfwD9th+MSh0WQKzUreLKKINb3afirxW7A0fz2YWuQ==}
    cpu: [x64]
    os: [darwin]

  '@img/sharp-libvips-linux-arm64@1.0.4':
    resolution: {integrity: sha512-9B+taZ8DlyyqzZQnoeIvDVR/2F4EbMepXMc/NdVbkzsJbzkUjhXv/70GQJ7tdLA4YJgNP25zukcxpX2/SueNrA==}
    cpu: [arm64]
    os: [linux]

  '@img/sharp-libvips-linux-arm64@1.1.0':
    resolution: {integrity: sha512-IVfGJa7gjChDET1dK9SekxFFdflarnUB8PwW8aGwEoF3oAsSDuNUTYS+SKDOyOJxQyDC1aPFMuRYLoDInyV9Ew==}
    cpu: [arm64]
    os: [linux]

  '@img/sharp-libvips-linux-arm@1.0.5':
    resolution: {integrity: sha512-gvcC4ACAOPRNATg/ov8/MnbxFDJqf/pDePbBnuBDcjsI8PssmjoKMAz4LtLaVi+OnSb5FK/yIOamqDwGmXW32g==}
    cpu: [arm]
    os: [linux]

  '@img/sharp-libvips-linux-arm@1.1.0':
    resolution: {integrity: sha512-s8BAd0lwUIvYCJyRdFqvsj+BJIpDBSxs6ivrOPm/R7piTs5UIwY5OjXrP2bqXC9/moGsyRa37eYWYCOGVXxVrA==}
    cpu: [arm]
    os: [linux]

  '@img/sharp-libvips-linux-ppc64@1.1.0':
    resolution: {integrity: sha512-tiXxFZFbhnkWE2LA8oQj7KYR+bWBkiV2nilRldT7bqoEZ4HiDOcePr9wVDAZPi/Id5fT1oY9iGnDq20cwUz8lQ==}
    cpu: [ppc64]
    os: [linux]

  '@img/sharp-libvips-linux-s390x@1.0.4':
    resolution: {integrity: sha512-u7Wz6ntiSSgGSGcjZ55im6uvTrOxSIS8/dgoVMoiGE9I6JAfU50yH5BoDlYA1tcuGS7g/QNtetJnxA6QEsCVTA==}
    cpu: [s390x]
    os: [linux]

  '@img/sharp-libvips-linux-s390x@1.1.0':
    resolution: {integrity: sha512-xukSwvhguw7COyzvmjydRb3x/09+21HykyapcZchiCUkTThEQEOMtBj9UhkaBRLuBrgLFzQ2wbxdeCCJW/jgJA==}
    cpu: [s390x]
    os: [linux]

  '@img/sharp-libvips-linux-x64@1.0.4':
    resolution: {integrity: sha512-MmWmQ3iPFZr0Iev+BAgVMb3ZyC4KeFc3jFxnNbEPas60e1cIfevbtuyf9nDGIzOaW9PdnDciJm+wFFaTlj5xYw==}
    cpu: [x64]
    os: [linux]

  '@img/sharp-libvips-linux-x64@1.1.0':
    resolution: {integrity: sha512-yRj2+reB8iMg9W5sULM3S74jVS7zqSzHG3Ol/twnAAkAhnGQnpjj6e4ayUz7V+FpKypwgs82xbRdYtchTTUB+Q==}
    cpu: [x64]
    os: [linux]

  '@img/sharp-libvips-linuxmusl-arm64@1.0.4':
    resolution: {integrity: sha512-9Ti+BbTYDcsbp4wfYib8Ctm1ilkugkA/uscUn6UXK1ldpC1JjiXbLfFZtRlBhjPZ5o1NCLiDbg8fhUPKStHoTA==}
    cpu: [arm64]
    os: [linux]

  '@img/sharp-libvips-linuxmusl-arm64@1.1.0':
    resolution: {integrity: sha512-jYZdG+whg0MDK+q2COKbYidaqW/WTz0cc1E+tMAusiDygrM4ypmSCjOJPmFTvHHJ8j/6cAGyeDWZOsK06tP33w==}
    cpu: [arm64]
    os: [linux]

  '@img/sharp-libvips-linuxmusl-x64@1.0.4':
    resolution: {integrity: sha512-viYN1KX9m+/hGkJtvYYp+CCLgnJXwiQB39damAO7WMdKWlIhmYTfHjwSbQeUK/20vY154mwezd9HflVFM1wVSw==}
    cpu: [x64]
    os: [linux]

  '@img/sharp-libvips-linuxmusl-x64@1.1.0':
    resolution: {integrity: sha512-wK7SBdwrAiycjXdkPnGCPLjYb9lD4l6Ze2gSdAGVZrEL05AOUJESWU2lhlC+Ffn5/G+VKuSm6zzbQSzFX/P65A==}
    cpu: [x64]
    os: [linux]

  '@img/sharp-linux-arm64@0.33.5':
    resolution: {integrity: sha512-JMVv+AMRyGOHtO1RFBiJy/MBsgz0x4AWrT6QoEVVTyh1E39TrCUpTRI7mx9VksGX4awWASxqCYLCV4wBZHAYxA==}
    engines: {node: ^18.17.0 || ^20.3.0 || >=21.0.0}
    cpu: [arm64]
    os: [linux]

  '@img/sharp-linux-arm64@0.34.1':
    resolution: {integrity: sha512-kX2c+vbvaXC6vly1RDf/IWNXxrlxLNpBVWkdpRq5Ka7OOKj6nr66etKy2IENf6FtOgklkg9ZdGpEu9kwdlcwOQ==}
    engines: {node: ^18.17.0 || ^20.3.0 || >=21.0.0}
    cpu: [arm64]
    os: [linux]

  '@img/sharp-linux-arm@0.33.5':
    resolution: {integrity: sha512-JTS1eldqZbJxjvKaAkxhZmBqPRGmxgu+qFKSInv8moZ2AmT5Yib3EQ1c6gp493HvrvV8QgdOXdyaIBrhvFhBMQ==}
    engines: {node: ^18.17.0 || ^20.3.0 || >=21.0.0}
    cpu: [arm]
    os: [linux]

  '@img/sharp-linux-arm@0.34.1':
    resolution: {integrity: sha512-anKiszvACti2sGy9CirTlNyk7BjjZPiML1jt2ZkTdcvpLU1YH6CXwRAZCA2UmRXnhiIftXQ7+Oh62Ji25W72jA==}
    engines: {node: ^18.17.0 || ^20.3.0 || >=21.0.0}
    cpu: [arm]
    os: [linux]

  '@img/sharp-linux-s390x@0.33.5':
    resolution: {integrity: sha512-y/5PCd+mP4CA/sPDKl2961b+C9d+vPAveS33s6Z3zfASk2j5upL6fXVPZi7ztePZ5CuH+1kW8JtvxgbuXHRa4Q==}
    engines: {node: ^18.17.0 || ^20.3.0 || >=21.0.0}
    cpu: [s390x]
    os: [linux]

  '@img/sharp-linux-s390x@0.34.1':
    resolution: {integrity: sha512-7s0KX2tI9mZI2buRipKIw2X1ufdTeaRgwmRabt5bi9chYfhur+/C1OXg3TKg/eag1W+6CCWLVmSauV1owmRPxA==}
    engines: {node: ^18.17.0 || ^20.3.0 || >=21.0.0}
    cpu: [s390x]
    os: [linux]

  '@img/sharp-linux-x64@0.33.5':
    resolution: {integrity: sha512-opC+Ok5pRNAzuvq1AG0ar+1owsu842/Ab+4qvU879ippJBHvyY5n2mxF1izXqkPYlGuP/M556uh53jRLJmzTWA==}
    engines: {node: ^18.17.0 || ^20.3.0 || >=21.0.0}
    cpu: [x64]
    os: [linux]

  '@img/sharp-linux-x64@0.34.1':
    resolution: {integrity: sha512-wExv7SH9nmoBW3Wr2gvQopX1k8q2g5V5Iag8Zk6AVENsjwd+3adjwxtp3Dcu2QhOXr8W9NusBU6XcQUohBZ5MA==}
    engines: {node: ^18.17.0 || ^20.3.0 || >=21.0.0}
    cpu: [x64]
    os: [linux]

  '@img/sharp-linuxmusl-arm64@0.33.5':
    resolution: {integrity: sha512-XrHMZwGQGvJg2V/oRSUfSAfjfPxO+4DkiRh6p2AFjLQztWUuY/o8Mq0eMQVIY7HJ1CDQUJlxGGZRw1a5bqmd1g==}
    engines: {node: ^18.17.0 || ^20.3.0 || >=21.0.0}
    cpu: [arm64]
    os: [linux]

  '@img/sharp-linuxmusl-arm64@0.34.1':
    resolution: {integrity: sha512-DfvyxzHxw4WGdPiTF0SOHnm11Xv4aQexvqhRDAoD00MzHekAj9a/jADXeXYCDFH/DzYruwHbXU7uz+H+nWmSOQ==}
    engines: {node: ^18.17.0 || ^20.3.0 || >=21.0.0}
    cpu: [arm64]
    os: [linux]

  '@img/sharp-linuxmusl-x64@0.33.5':
    resolution: {integrity: sha512-WT+d/cgqKkkKySYmqoZ8y3pxx7lx9vVejxW/W4DOFMYVSkErR+w7mf2u8m/y4+xHe7yY9DAXQMWQhpnMuFfScw==}
    engines: {node: ^18.17.0 || ^20.3.0 || >=21.0.0}
    cpu: [x64]
    os: [linux]

  '@img/sharp-linuxmusl-x64@0.34.1':
    resolution: {integrity: sha512-pax/kTR407vNb9qaSIiWVnQplPcGU8LRIJpDT5o8PdAx5aAA7AS3X9PS8Isw1/WfqgQorPotjrZL3Pqh6C5EBg==}
    engines: {node: ^18.17.0 || ^20.3.0 || >=21.0.0}
    cpu: [x64]
    os: [linux]

  '@img/sharp-wasm32@0.33.5':
    resolution: {integrity: sha512-ykUW4LVGaMcU9lu9thv85CbRMAwfeadCJHRsg2GmeRa/cJxsVY9Rbd57JcMxBkKHag5U/x7TSBpScF4U8ElVzg==}
    engines: {node: ^18.17.0 || ^20.3.0 || >=21.0.0}
    cpu: [wasm32]

  '@img/sharp-wasm32@0.34.1':
    resolution: {integrity: sha512-YDybQnYrLQfEpzGOQe7OKcyLUCML4YOXl428gOOzBgN6Gw0rv8dpsJ7PqTHxBnXnwXr8S1mYFSLSa727tpz0xg==}
    engines: {node: ^18.17.0 || ^20.3.0 || >=21.0.0}
    cpu: [wasm32]

  '@img/sharp-win32-ia32@0.33.5':
    resolution: {integrity: sha512-T36PblLaTwuVJ/zw/LaH0PdZkRz5rd3SmMHX8GSmR7vtNSP5Z6bQkExdSK7xGWyxLw4sUknBuugTelgw2faBbQ==}
    engines: {node: ^18.17.0 || ^20.3.0 || >=21.0.0}
    cpu: [ia32]
    os: [win32]

  '@img/sharp-win32-ia32@0.34.1':
    resolution: {integrity: sha512-WKf/NAZITnonBf3U1LfdjoMgNO5JYRSlhovhRhMxXVdvWYveM4kM3L8m35onYIdh75cOMCo1BexgVQcCDzyoWw==}
    engines: {node: ^18.17.0 || ^20.3.0 || >=21.0.0}
    cpu: [ia32]
    os: [win32]

  '@img/sharp-win32-x64@0.33.5':
    resolution: {integrity: sha512-MpY/o8/8kj+EcnxwvrP4aTJSWw/aZ7JIGR4aBeZkZw5B7/Jn+tY9/VNwtcoGmdT7GfggGIU4kygOMSbYnOrAbg==}
    engines: {node: ^18.17.0 || ^20.3.0 || >=21.0.0}
    cpu: [x64]
    os: [win32]

  '@img/sharp-win32-x64@0.34.1':
    resolution: {integrity: sha512-hw1iIAHpNE8q3uMIRCgGOeDoz9KtFNarFLQclLxr/LK1VBkj8nby18RjFvr6aP7USRYAjTZW6yisnBWMX571Tw==}
    engines: {node: ^18.17.0 || ^20.3.0 || >=21.0.0}
    cpu: [x64]
    os: [win32]

  '@isaacs/cliui@8.0.2':
    resolution: {integrity: sha512-O8jcjabXaleOG9DQ0+ARXWZBTfnP4WNAqzuiJK7ll44AmxGKv/J2M4TPjxjY3znBCfvBXFzucm1twdyFybFqEA==}
    engines: {node: '>=12'}

  '@istanbuljs/schema@0.1.3':
    resolution: {integrity: sha512-ZXRY4jNvVgSVQ8DL3LTcakaAtXwTVUxE81hslsyD2AtoXW/wVob10HkOJ1X/pAlcI7D+2YoZKg5do8G/w6RYgA==}
    engines: {node: '>=8'}

  '@jridgewell/gen-mapping@0.3.8':
    resolution: {integrity: sha512-imAbBGkb+ebQyxKgzv5Hu2nmROxoDOXHh80evxdoXNOrvAnVx7zimzc1Oo5h9RlfV4vPXaE2iM5pOFbvOCClWA==}
    engines: {node: '>=6.0.0'}

  '@jridgewell/resolve-uri@3.1.2':
    resolution: {integrity: sha512-bRISgCIjP20/tbWSPWMEi54QVPRZExkuD9lJL+UIxUKtwVJA8wW1Trb1jMs1RFXo1CBTNZ/5hpC9QvmKWdopKw==}
    engines: {node: '>=6.0.0'}

  '@jridgewell/set-array@1.2.1':
    resolution: {integrity: sha512-R8gLRTZeyp03ymzP/6Lil/28tGeGEzhx1q2k703KGWRAI1VdvPIXdG70VJc2pAMw3NA6JKL5hhFu1sJX0Mnn/A==}
    engines: {node: '>=6.0.0'}

  '@jridgewell/sourcemap-codec@1.5.0':
    resolution: {integrity: sha512-gv3ZRaISU3fjPAgNsriBRqGWQL6quFx04YMPW/zD8XMLsU32mhCCbfbO6KZFLjvYpCZ8zyDEgqsgf+PwPaM7GQ==}

  '@jridgewell/trace-mapping@0.3.25':
    resolution: {integrity: sha512-vNk6aEwybGtawWmy/PzwnGDOjCkLWSD2wqvjGGAgOAwCGWySYXfYoxt00IJkTF+8Lb57DwOb3Aa0o9CApepiYQ==}

  '@lezer/common@1.2.1':
    resolution: {integrity: sha512-yemX0ZD2xS/73llMZIK6KplkjIjf2EvAHcinDi/TfJ9hS25G0388+ClHt6/3but0oOxinTcQHJLDXh6w1crzFQ==}

  '@lezer/lr@1.4.0':
    resolution: {integrity: sha512-Wst46p51km8gH0ZUmeNrtpRYmdlRHUpN1DQd3GFAyKANi8WVz8c2jHYTf1CVScFaCjQw1iO3ZZdqGDxQPRErTg==}

  '@lmdb/lmdb-darwin-arm64@2.8.5':
    resolution: {integrity: sha512-KPDeVScZgA1oq0CiPBcOa3kHIqU+pTOwRFDIhxvmf8CTNvqdZQYp5cCKW0bUk69VygB2PuTiINFWbY78aR2pQw==}
    cpu: [arm64]
    os: [darwin]

  '@lmdb/lmdb-darwin-x64@2.8.5':
    resolution: {integrity: sha512-w/sLhN4T7MW1nB3R/U8WK5BgQLz904wh+/SmA2jD8NnF7BLLoUgflCNxOeSPOWp8geP6nP/+VjWzZVip7rZ1ug==}
    cpu: [x64]
    os: [darwin]

  '@lmdb/lmdb-linux-arm64@2.8.5':
    resolution: {integrity: sha512-vtbZRHH5UDlL01TT5jB576Zox3+hdyogvpcbvVJlmU5PdL3c5V7cj1EODdh1CHPksRl+cws/58ugEHi8bcj4Ww==}
    cpu: [arm64]
    os: [linux]

  '@lmdb/lmdb-linux-arm@2.8.5':
    resolution: {integrity: sha512-c0TGMbm2M55pwTDIfkDLB6BpIsgxV4PjYck2HiOX+cy/JWiBXz32lYbarPqejKs9Flm7YVAKSILUducU9g2RVg==}
    cpu: [arm]
    os: [linux]

  '@lmdb/lmdb-linux-x64@2.8.5':
    resolution: {integrity: sha512-Xkc8IUx9aEhP0zvgeKy7IQ3ReX2N8N1L0WPcQwnZweWmOuKfwpS3GRIYqLtK5za/w3E60zhFfNdS+3pBZPytqQ==}
    cpu: [x64]
    os: [linux]

  '@lmdb/lmdb-win32-x64@2.8.5':
    resolution: {integrity: sha512-4wvrf5BgnR8RpogHhtpCPJMKBmvyZPhhUtEwMJbXh0ni2BucpfF07jlmyM11zRqQ2XIq6PbC2j7W7UCCcm1rRQ==}
    cpu: [x64]
    os: [win32]

  '@mdx-js/mdx@3.1.0':
    resolution: {integrity: sha512-/QxEhPAvGwbQmy1Px8F899L5Uc2KZ6JtXwlCgJmjSTBedwOZkByYcBG4GceIGPXRDsmfxhHazuS+hlOShRLeDw==}

  '@mischnic/json-sourcemap@0.1.1':
    resolution: {integrity: sha512-iA7+tyVqfrATAIsIRWQG+a7ZLLD0VaOCKV2Wd/v4mqIU3J9c4jx9p7S0nw1XH3gJCKNBOOwACOPYYSUu9pgT+w==}
    engines: {node: '>=12.0.0'}

  '@msgpackr-extract/msgpackr-extract-darwin-arm64@3.0.2':
    resolution: {integrity: sha512-9bfjwDxIDWmmOKusUcqdS4Rw+SETlp9Dy39Xui9BEGEk19dDwH0jhipwFzEff/pFg95NKymc6TOTbRKcWeRqyQ==}
    cpu: [arm64]
    os: [darwin]

  '@msgpackr-extract/msgpackr-extract-darwin-x64@3.0.2':
    resolution: {integrity: sha512-lwriRAHm1Yg4iDf23Oxm9n/t5Zpw1lVnxYU3HnJPTi2lJRkKTrps1KVgvL6m7WvmhYVt/FIsssWay+k45QHeuw==}
    cpu: [x64]
    os: [darwin]

  '@msgpackr-extract/msgpackr-extract-linux-arm64@3.0.2':
    resolution: {integrity: sha512-FU20Bo66/f7He9Fp9sP2zaJ1Q8L9uLPZQDub/WlUip78JlPeMbVL8546HbZfcW9LNciEXc8d+tThSJjSC+tmsg==}
    cpu: [arm64]
    os: [linux]

  '@msgpackr-extract/msgpackr-extract-linux-arm@3.0.2':
    resolution: {integrity: sha512-MOI9Dlfrpi2Cuc7i5dXdxPbFIgbDBGgKR5F2yWEa6FVEtSWncfVNKW5AKjImAQ6CZlBK9tympdsZJ2xThBiWWA==}
    cpu: [arm]
    os: [linux]

  '@msgpackr-extract/msgpackr-extract-linux-x64@3.0.2':
    resolution: {integrity: sha512-gsWNDCklNy7Ajk0vBBf9jEx04RUxuDQfBse918Ww+Qb9HCPoGzS+XJTLe96iN3BVK7grnLiYghP/M4L8VsaHeA==}
    cpu: [x64]
    os: [linux]

  '@msgpackr-extract/msgpackr-extract-win32-x64@3.0.2':
    resolution: {integrity: sha512-O+6Gs8UeDbyFpbSh2CPEz/UOrrdWPTBYNblZK5CxxLisYt4kGX3Sc+czffFonyjiGSq3jWLwJS/CCJc7tBr4sQ==}
    cpu: [x64]
    os: [win32]

  '@mui/base@5.0.0-beta.40':
    resolution: {integrity: sha512-I/lGHztkCzvwlXpjD2+SNmvNQvB4227xBXhISPjEaJUXGImOQ9f3D2Yj/T3KasSI/h0MLWy74X0J6clhPmsRbQ==}
    engines: {node: '>=12.0.0'}
    deprecated: This package has been replaced by @base-ui-components/react
    peerDependencies:
      '@types/react': ^17.0.0 || ^18.0.0
      react: ^17.0.0 || ^18.0.0
      react-dom: ^17.0.0 || ^18.0.0
    peerDependenciesMeta:
      '@types/react':
        optional: true

  '@mui/base@5.0.0-beta.40-0':
    resolution: {integrity: sha512-hG3atoDUxlvEy+0mqdMpWd04wca8HKr2IHjW/fAjlkCHQolSLazhZM46vnHjOf15M4ESu25mV/3PgjczyjVM4w==}
    engines: {node: '>=12.0.0'}
    deprecated: This package has been replaced by @base-ui-components/react
    peerDependencies:
      '@types/react': ^17.0.0 || ^18.0.0 || ^19.0.0
      react: ^17.0.0 || ^18.0.0 || ^19.0.0
      react-dom: ^17.0.0 || ^18.0.0 || ^19.0.0
    peerDependenciesMeta:
      '@types/react':
        optional: true

  '@mui/core-downloads-tracker@5.15.15':
    resolution: {integrity: sha512-aXnw29OWQ6I5A47iuWEI6qSSUfH6G/aCsW9KmW3LiFqr7uXZBK4Ks+z8G+qeIub8k0T5CMqlT2q0L+ZJTMrqpg==}

  '@mui/icons-material@5.15.15':
    resolution: {integrity: sha512-kkeU/pe+hABcYDH6Uqy8RmIsr2S/y5bP2rp+Gat4CcRjCcVne6KudS1NrZQhUCRysrTDCAhcbcf9gt+/+pGO2g==}
    engines: {node: '>=12.0.0'}
    peerDependencies:
      '@mui/material': ^5.0.0
      '@types/react': ^17.0.0 || ^18.0.0
      react: ^17.0.0 || ^18.0.0
    peerDependenciesMeta:
      '@types/react':
        optional: true

  '@mui/lab@5.0.0-alpha.175':
    resolution: {integrity: sha512-AvM0Nvnnj7vHc9+pkkQkoE1i+dEbr6gsMdnSfy7X4w3Ljgcj1yrjZhIt3jGTCLzyKVLa6uve5eLluOcGkvMqUA==}
    engines: {node: '>=12.0.0'}
    peerDependencies:
      '@emotion/react': ^11.5.0
      '@emotion/styled': ^11.3.0
      '@mui/material': '>=5.15.0'
      '@types/react': ^17.0.0 || ^18.0.0 || ^19.0.0
      react: ^17.0.0 || ^18.0.0 || ^19.0.0
      react-dom: ^17.0.0 || ^18.0.0 || ^19.0.0
    peerDependenciesMeta:
      '@emotion/react':
        optional: true
      '@emotion/styled':
        optional: true
      '@types/react':
        optional: true

  '@mui/material@5.15.15':
    resolution: {integrity: sha512-3zvWayJ+E1kzoIsvwyEvkTUKVKt1AjchFFns+JtluHCuvxgKcLSRJTADw37k0doaRtVAsyh8bz9Afqzv+KYrIA==}
    engines: {node: '>=12.0.0'}
    peerDependencies:
      '@emotion/react': ^11.5.0
      '@emotion/styled': ^11.3.0
      '@types/react': ^17.0.0 || ^18.0.0
      react: ^17.0.0 || ^18.0.0
      react-dom: ^17.0.0 || ^18.0.0
    peerDependenciesMeta:
      '@emotion/react':
        optional: true
      '@emotion/styled':
        optional: true
      '@types/react':
        optional: true

  '@mui/private-theming@5.17.1':
    resolution: {integrity: sha512-XMxU0NTYcKqdsG8LRmSoxERPXwMbp16sIXPcLVgLGII/bVNagX0xaheWAwFv8+zDK7tI3ajllkuD3GZZE++ICQ==}
    engines: {node: '>=12.0.0'}
    peerDependencies:
      '@types/react': ^17.0.0 || ^18.0.0 || ^19.0.0
      react: ^17.0.0 || ^18.0.0 || ^19.0.0
    peerDependenciesMeta:
      '@types/react':
        optional: true

  '@mui/styled-engine@5.16.14':
    resolution: {integrity: sha512-UAiMPZABZ7p8mUW4akDV6O7N3+4DatStpXMZwPlt+H/dA0lt67qawN021MNND+4QTpjaiMYxbhKZeQcyWCbuKw==}
    engines: {node: '>=12.0.0'}
    peerDependencies:
      '@emotion/react': ^11.4.1
      '@emotion/styled': ^11.3.0
      react: ^17.0.0 || ^18.0.0 || ^19.0.0
    peerDependenciesMeta:
      '@emotion/react':
        optional: true
      '@emotion/styled':
        optional: true

  '@mui/system@5.17.1':
    resolution: {integrity: sha512-aJrmGfQpyF0U4D4xYwA6ueVtQcEMebET43CUmKMP7e7iFh3sMIF3sBR0l8Urb4pqx1CBjHAaWgB0ojpND4Q3Jg==}
    engines: {node: '>=12.0.0'}
    peerDependencies:
      '@emotion/react': ^11.5.0
      '@emotion/styled': ^11.3.0
      '@types/react': ^17.0.0 || ^18.0.0 || ^19.0.0
      react: ^17.0.0 || ^18.0.0 || ^19.0.0
    peerDependenciesMeta:
      '@emotion/react':
        optional: true
      '@emotion/styled':
        optional: true
      '@types/react':
        optional: true

  '@mui/types@7.2.24':
    resolution: {integrity: sha512-3c8tRt/CbWZ+pEg7QpSwbdxOk36EfmhbKf6AGZsD1EcLDLTSZoxxJ86FVtcjxvjuhdyBiWKSTGZFaXCnidO2kw==}
    peerDependencies:
      '@types/react': ^17.0.0 || ^18.0.0 || ^19.0.0
    peerDependenciesMeta:
      '@types/react':
        optional: true

  '@mui/types@7.4.1':
    resolution: {integrity: sha512-gUL8IIAI52CRXP/MixT1tJKt3SI6tVv4U/9soFsTtAsHzaJQptZ42ffdHZV3niX1ei0aUgMvOxBBN0KYqdG39g==}
    peerDependencies:
      '@types/react': ^17.0.0 || ^18.0.0 || ^19.0.0
    peerDependenciesMeta:
      '@types/react':
        optional: true

  '@mui/utils@5.17.1':
    resolution: {integrity: sha512-jEZ8FTqInt2WzxDV8bhImWBqeQRD99c/id/fq83H0ER9tFl+sfZlaAoCdznGvbSQQ9ividMxqSV2c7cC1vBcQg==}
    engines: {node: '>=12.0.0'}
    peerDependencies:
      '@types/react': ^17.0.0 || ^18.0.0 || ^19.0.0
      react: ^17.0.0 || ^18.0.0 || ^19.0.0
    peerDependenciesMeta:
      '@types/react':
        optional: true

  '@nodelib/fs.scandir@2.1.5':
    resolution: {integrity: sha512-vq24Bq3ym5HEQm2NKCr3yXDwjc7vTsEThRDnkp2DK9p1uqLR+DHurm/NOTo0KG7HYHU7eppKZj3MyqYuMBf62g==}
    engines: {node: '>= 8'}

  '@nodelib/fs.stat@2.0.5':
    resolution: {integrity: sha512-RkhPPp2zrqDAQA/2jNhnztcPAlv64XdhIp7a7454A5ovI7Bukxgt7MX7udwAu3zg1DcpPU0rz3VV1SeaqvY4+A==}
    engines: {node: '>= 8'}

  '@nodelib/fs.walk@1.2.8':
    resolution: {integrity: sha512-oGB+UxlgWcgQkgwo8GcEGwemoTFt3FIO9ababBmaGwXIoBKZ+GTy0pP185beGg7Llih/NSHSV2XAs1lnznocSg==}
    engines: {node: '>= 8'}

  '@oslojs/encoding@1.1.0':
    resolution: {integrity: sha512-70wQhgYmndg4GCPxPPxPGevRKqTIJ2Nh4OkiMWmDAVYsTQ+Ta7Sq+rPevXyXGdzr30/qZBnyOalCszoMxlyldQ==}

  '@pagefind/darwin-arm64@1.3.0':
    resolution: {integrity: sha512-365BEGl6ChOsauRjyVpBjXybflXAOvoMROw3TucAROHIcdBvXk9/2AmEvGFU0r75+vdQI4LJdJdpH4Y6Yqaj4A==}
    cpu: [arm64]
    os: [darwin]

  '@pagefind/darwin-x64@1.3.0':
    resolution: {integrity: sha512-zlGHA23uuXmS8z3XxEGmbHpWDxXfPZ47QS06tGUq0HDcZjXjXHeLG+cboOy828QIV5FXsm9MjfkP5e4ZNbOkow==}
    cpu: [x64]
    os: [darwin]

  '@pagefind/default-ui@1.3.0':
    resolution: {integrity: sha512-CGKT9ccd3+oRK6STXGgfH+m0DbOKayX6QGlq38TfE1ZfUcPc5+ulTuzDbZUnMo+bubsEOIypm4Pl2iEyzZ1cNg==}

  '@pagefind/linux-arm64@1.3.0':
    resolution: {integrity: sha512-8lsxNAiBRUk72JvetSBXs4WRpYrQrVJXjlRRnOL6UCdBN9Nlsz0t7hWstRk36+JqHpGWOKYiuHLzGYqYAqoOnQ==}
    cpu: [arm64]
    os: [linux]

  '@pagefind/linux-x64@1.3.0':
    resolution: {integrity: sha512-hAvqdPJv7A20Ucb6FQGE6jhjqy+vZ6pf+s2tFMNtMBG+fzcdc91uTw7aP/1Vo5plD0dAOHwdxfkyw0ugal4kcQ==}
    cpu: [x64]
    os: [linux]

  '@pagefind/windows-x64@1.3.0':
    resolution: {integrity: sha512-BR1bIRWOMqkf8IoU576YDhij1Wd/Zf2kX/kCI0b2qzCKC8wcc2GQJaaRMCpzvCCrmliO4vtJ6RITp/AnoYUUmQ==}
    cpu: [x64]
    os: [win32]

  '@parcel/bundler-default@2.14.4':
    resolution: {integrity: sha512-JVqi5Sb7wv2KCTJFAAjHbnl6KC61jKNVYw/GtZm5s/Wxqvxx2tcp93rmRoBFo9X3gSgkg8jp4HkNAUHTxnsPnQ==}
    engines: {node: '>= 16.0.0', parcel: ^2.14.4}

  '@parcel/cache@2.14.4':
    resolution: {integrity: sha512-CTTMySgNSgcSwbNWL4gODU1h9hMjBRyiC8/gcKDFqzw0wC/T+ZwX7wc5zNc/S9aJRTmmgvndcYKoVlds7YV2sg==}
    engines: {node: '>= 16.0.0'}
    peerDependencies:
      '@parcel/core': ^2.14.4

  '@parcel/codeframe@2.14.4':
    resolution: {integrity: sha512-fRKkmFGnQIa/X+Kr8csTWjOwRRh2JfJfTpNS8JhbjBSWvOoKsDG9T2U5Ky8akIG7c9WDGwB3ngONauI1vtaInA==}
    engines: {node: '>= 16.0.0'}

  '@parcel/compressor-raw@2.14.4':
    resolution: {integrity: sha512-wYRdokznP1iI3n6M6leQ0nI65tCIWhZaD0vW3G3qodDFi+qsdpvZymCpNUkh6AYkFFr3Lur+r/+xkWDoqNoMWA==}
    engines: {node: '>= 16.0.0', parcel: ^2.14.4}

  '@parcel/config-default@2.14.4':
    resolution: {integrity: sha512-bHtr8yT2IZDv5w44/VKoNz07goidO99c6hsp9s0hjSVC1G6krdE+nriryPVfUFbw044LeQThSvA8EwTas72QZg==}
    peerDependencies:
      '@parcel/core': ^2.14.4

  '@parcel/core@2.14.4':
    resolution: {integrity: sha512-dtUMmPDXd7CRAWwMlOc6jh6yLRL4wMi/vNMNdX9J/fafCLFgFBmPqWBhQ9tlX015Q8DEcIRWYPumHIn5dzqEbg==}
    engines: {node: '>= 16.0.0'}

  '@parcel/diagnostic@2.14.4':
    resolution: {integrity: sha512-+pElcMMlTnpEIm9MrrSEOh38ylKYYdTYMgv2iZQU7799yzD9sSac9dkGSbbKGDYWhALCuzWQOgdaGG9ExJZw6w==}
    engines: {node: '>= 16.0.0'}

  '@parcel/error-overlay@2.14.4':
    resolution: {integrity: sha512-GZ6Z1XO/VYqIFNwa3iAYWX7Pskwd+xw9tPw9kjF7tG8wdL9VipkcILJ4APj/G5CKw8XrXH/6NsC7HndNbR7EqA==}
    engines: {node: '>= 16.0.0'}

  '@parcel/events@2.14.4':
    resolution: {integrity: sha512-QzZr291JuENw7BsehKc3z29ukLMApPdjRFcOYXFuMWaHkpC7lzFK/KAY4Mi9HCa3aQe90zCcuxZg+bBsNF9XxQ==}
    engines: {node: '>= 16.0.0'}

  '@parcel/feature-flags@2.14.4':
    resolution: {integrity: sha512-T2HE+lOmlU6PZOUnuXn6UZPXV4higCPgF2c2YXhrzTlSFcLMiAXATyzrylbYY/i/WjiYAlqvmEcaBX5fSaW95g==}
    engines: {node: '>= 16.0.0'}

  '@parcel/fs@2.14.4':
    resolution: {integrity: sha512-SQbuW6v1URv871FVj23HoC8+UUwpgkQ7iWmG7EITpp6AV42ojRr/jZ93hLjzkQQfYlRI64jUExn6AQAZDN3bqQ==}
    engines: {node: '>= 16.0.0'}
    peerDependencies:
      '@parcel/core': ^2.14.4

  '@parcel/graph@3.4.4':
    resolution: {integrity: sha512-AIbJ8d8aCPcKAkqc45LENjAMIrp8nRGlmky5LyY5244qqnR1B+tsvU47XoGymM3OaXLdVjv8knJ4K0ci9/l/4w==}
    engines: {node: '>= 16.0.0'}

  '@parcel/logger@2.14.4':
    resolution: {integrity: sha512-uqSGeCqraWpbe8gqbb1k9ePrlzdKoOwkdQPcRIv8TTTWZfCt6Qcl08w8didO4iAOz4H5C4Ng82wbVO/ieaMoKg==}
    engines: {node: '>= 16.0.0'}

  '@parcel/markdown-ansi@2.14.4':
    resolution: {integrity: sha512-B4787HHXHi0wcuYbV4qBibws/yaX4RXoNel5xWdwzn1ZFmeLAXluNjMO2Q6FmII/Lej9OIQEaTppl7/DxJGifg==}
    engines: {node: '>= 16.0.0'}

  '@parcel/namer-default@2.14.4':
    resolution: {integrity: sha512-3FvZhkRgYlipj0NGRmw/rZ9ZiuM+a9ZcNW/MHRpytiNNBgcGCpR00XKhhvn0O5//MH13nLpiQXUf+J279CuN2A==}
    engines: {node: '>= 16.0.0', parcel: ^2.14.4}

  '@parcel/node-resolver-core@3.5.4':
    resolution: {integrity: sha512-KmmsVD8Ym+19DIbe0Y2SUbdcB+iUfgstR4dBpaogV36DlxV4d0uiia4GCpOO3kG9zlRYMVsfZEwy/NNZHELx3w==}
    engines: {node: '>= 16.0.0'}

  '@parcel/optimizer-css@2.14.4':
    resolution: {integrity: sha512-5rwwnsP8pnTqis5fs2YyNUvke6YprWlU8Y9pD55hK1Y1MbYmvCqaIyQv9lcpHJQiqrwsZ2pl5B3Ph5buDSQehQ==}
    engines: {node: '>= 16.0.0', parcel: ^2.14.4}

  '@parcel/optimizer-htmlnano@2.14.4':
    resolution: {integrity: sha512-hLVaN7ResQcgKRo9uDm7oddC4DwR7qoTFsYn4Ftj8qGbgqB2nRpCCK0R66PA/9U98LyTOlAl1J6TEvxWR+IlKw==}
    engines: {node: '>= 16.0.0', parcel: ^2.14.4}

  '@parcel/optimizer-image@2.14.4':
    resolution: {integrity: sha512-F5xw6ayFWOxu2XP5MI8g9khOCKNkVj4nGoXrBcgLoCKW4o07buCUKY4Sy04P3u7Leip6TOk7qpt3Q1179h6KTQ==}
    engines: {node: '>= 16.0.0', parcel: ^2.14.4}
    peerDependencies:
      '@parcel/core': ^2.14.4

  '@parcel/optimizer-svgo@2.14.4':
    resolution: {integrity: sha512-bjZ2VHhzclBQ99SC2ZXsFKJ6zi0hXTPbGdaVblMu0iheeXcATdoNzey0eizaoSmLe9IyFJoN6gvnLdQqGfZLZg==}
    engines: {node: '>= 16.0.0', parcel: ^2.14.4}

  '@parcel/optimizer-swc@2.14.4':
    resolution: {integrity: sha512-7+p5ILEj2S02Rs6YzwF74g0kpAZzF9idDP9zjLVZWo9JYvoRvH0LW90bI7yKXWpKB8QOtwziqgWkcgItSIWBnA==}
    engines: {node: '>= 16.0.0', parcel: ^2.14.4}

  '@parcel/package-manager@2.14.4':
    resolution: {integrity: sha512-chF2rBmLtLPZe0qtbqJtq6hNGCRu0+1wFs2j5sqxr1ZttvvhRpATu/7pD+gKTFmfL7iJkOpGTU485SYmyO1xjg==}
    engines: {node: '>= 16.0.0'}
    peerDependencies:
      '@parcel/core': ^2.14.4

  '@parcel/packager-css@2.14.4':
    resolution: {integrity: sha512-AvJhE1AQ4OcuOUtKoifhE1Y8KgYitzKMvmgsgQlwySdrkk6dz+XGHfZ9goTzIUaz9xZzwbJH7h/pvaIP8jQ9yQ==}
    engines: {node: '>= 16.0.0', parcel: ^2.14.4}

  '@parcel/packager-html@2.14.4':
    resolution: {integrity: sha512-rsYz3NDaKRCuQOAWGc3eYJ2GHesm62iRCQTMGlZ7Oplp748vu2c1Uee/mP43WlslvDxHtV7rzVNyo88MS6sc5w==}
    engines: {node: '>= 16.0.0', parcel: ^2.14.4}

  '@parcel/packager-js@2.14.4':
    resolution: {integrity: sha512-Fz98TzYFcd9xCj6jqMtyd7c3n65GRmuoG7u0S/2g4sJrR5Zen70n1zlBGX7mEoOvB5lKRijzoNqBtB+7bWqS5A==}
    engines: {node: '>= 16.0.0', parcel: ^2.14.4}

  '@parcel/packager-raw@2.14.4':
    resolution: {integrity: sha512-7yDcPGsSSz4WiCWj2KoC2pNBXNislulI1RXaWyBAMzQhevQ+9D2ga/ZPgpcNjcWr8Y1tRb3QITETkTmZVHmPXQ==}
    engines: {node: '>= 16.0.0', parcel: ^2.14.4}

  '@parcel/packager-svg@2.14.4':
    resolution: {integrity: sha512-ja5P9PXp+v/mh+UXUXdQ1O35yr2kRqdRlytYrzmAaeILuS1ko2n3ZJoeUYYprYOh/UmLmkgbXh/DyzrhEH7TZw==}
    engines: {node: '>= 16.0.0', parcel: ^2.14.4}

  '@parcel/packager-ts@2.14.4':
    resolution: {integrity: sha512-fWidTKSdqOISK4FrszXA8TAWzsF2Wq6Z3ElvCWeyQHPKIf1PHuv74uxiTSF+UKSjf64deCXrnhilhwRn6gdaiQ==}
    engines: {node: '>= 16.0.0', parcel: ^2.14.4}

  '@parcel/packager-wasm@2.14.4':
    resolution: {integrity: sha512-sgGCitPjl80Ku+xZIu3wCIAjOYXVEGJ00uXeexR8hgMx/PMhiHXLWUG8eLYAvxXx/CcLmHDOEBNrl6G3JxsP9g==}
    engines: {node: '>=16.0.0', parcel: ^2.14.4}

  '@parcel/plugin@2.14.4':
    resolution: {integrity: sha512-EcehbthkBtQ9S2jWAzIiSlodbIMZ0bSsN3PC1q9jVaCM16ueObjZohKkzMjzR6Qot91qL0EJoMLzuNvtryvpHA==}
    engines: {node: '>= 16.0.0'}

  '@parcel/profiler@2.14.4':
    resolution: {integrity: sha512-oZAdCDW3bYRpBOuL4coq4OQDN6HXADaSd4X8xJCeGsEsbVfJt0Qg5RgxdWC1L86mukyZMQ9ZrQUpC8aU9CAmFg==}
    engines: {node: '>= 16.0.0'}

  '@parcel/reporter-cli@2.14.4':
    resolution: {integrity: sha512-KgBXBiwGb9hqf3A6vw6eIqX1uYaMRjSqYXUUybGTOxonc+yB6J5q+skv1Wuty6IYuBfjNlV/zdvgggVZMl0ZxA==}
    engines: {node: '>= 16.0.0', parcel: ^2.14.4}

  '@parcel/reporter-dev-server@2.14.4':
    resolution: {integrity: sha512-Ezg24vHftV0El0tWcxnsGAxwSdNTMs9M+l9Nbm1k4rydx1lCoKBAhpa2Icv8vKZY8K075giww8TOkjk6zVkAmQ==}
    engines: {node: '>= 16.0.0', parcel: ^2.14.4}

  '@parcel/reporter-tracer@2.14.4':
    resolution: {integrity: sha512-EN+rzdEnoMuC5qbYIcuP6v1vTb/dDPrrnIEtDFEsSyuBuDfQevtOech8oHzjGEBOlC8svm+OzW/wIj2L2rmF2A==}
    engines: {node: '>= 16.0.0', parcel: ^2.14.4}

  '@parcel/resolver-default@2.14.4':
    resolution: {integrity: sha512-s4XKnfScF/cwqGyYG/sB4WpktIJ55dvpu64ZiglHkkPvY5wT4p7A61mTIp6ck0ZPYmeG/zfd+P0B3qPpNF5mUw==}
    engines: {node: '>= 16.0.0', parcel: ^2.14.4}

  '@parcel/runtime-browser-hmr@2.14.4':
    resolution: {integrity: sha512-7o3XHOkuNy2jUH8xdKJSzIfatdAqvr/PHg9vQN0Cz4r80XCXDh1ovfz/x0Q9gpBv+LMBs+ufZ4tP+RfgJ/jKpQ==}
    engines: {node: '>= 16.0.0', parcel: ^2.14.4}

  '@parcel/runtime-js@2.14.4':
    resolution: {integrity: sha512-F9RvDELU/0fyV2/rHkjpPcLeKF/ZU3gnHIQnkh2Q5/41XhymyNAvMmYGPM6VpbOAnDlYeVjwfyJ41x8FOL6u4Q==}
    engines: {node: '>= 16.0.0', parcel: ^2.14.4}

  '@parcel/runtime-rsc@2.14.4':
    resolution: {integrity: sha512-FXoO1GWvC/yQOUYX+0rTUQVku91DSJnjegqJaiJSUOEGeJWF9mBmY/3QDkksvhwB25vJkLYsu/M5Fx83OA2u6w==}
    engines: {node: '>= 12.0.0', parcel: ^2.14.4}

  '@parcel/runtime-service-worker@2.14.4':
    resolution: {integrity: sha512-6+vz2DYP9tK+GHRPwW/qfUNvGOHvFpsN/Thk+tSIZ+PHT1DTWfpf02eo7fzpImdZAzllSz3m1IXgrOH00LdOKA==}
    engines: {node: '>= 16.0.0', parcel: ^2.14.4}

  '@parcel/rust@2.14.4':
    resolution: {integrity: sha512-Ti+ZVr8mMTgrSA7UHcFXxG98anD0C8dGzYfP1+DTgxkcU16nywTv5F/VsPqpV2qiDWrHbm06CEWQbOrowjzvVw==}
    engines: {node: '>= 16.0.0'}
    peerDependencies:
      napi-wasm: ^1.1.2
    peerDependenciesMeta:
      napi-wasm:
        optional: true

  '@parcel/source-map@2.1.1':
    resolution: {integrity: sha512-Ejx1P/mj+kMjQb8/y5XxDUn4reGdr+WyKYloBljpppUy8gs42T+BNoEOuRYqDVdgPc6NxduzIDoJS9pOFfV5Ew==}
    engines: {node: ^12.18.3 || >=14}

  '@parcel/transformer-babel@2.14.4':
    resolution: {integrity: sha512-9yMnlFuKQYgXJY8OWpcR2vSigpMm5MCEJJl6r+g3KkXHFwK1Gket2sC4Wd5JbHv98SNzJ9rdD4Xrre/eXJu6pw==}
    engines: {node: '>= 16.0.0', parcel: ^2.14.4}

  '@parcel/transformer-css@2.14.4':
    resolution: {integrity: sha512-sf0NuzPH4kSpL4VgV94xY5kPxoAndoNouUFPaHmN3hW6QiTHShRubfDsginSOHl5QhghSfr4qtP7t7HxCSDq6A==}
    engines: {node: '>= 16.0.0', parcel: ^2.14.4}

  '@parcel/transformer-html@2.14.4':
    resolution: {integrity: sha512-h0iCfU2SN+gh5LTfZTRiXHavl3CdJ2i3F9jzVrRjdH8pfLqy5eOy1tQ8vyqMsshk+VdlZ1+vUiZ7uaKkkBq/fg==}
    engines: {node: '>= 16.0.0', parcel: ^2.14.4}

  '@parcel/transformer-image@2.14.4':
    resolution: {integrity: sha512-QVGAdQ16YxNo7PTzBazUabmrn4dss1EDeMrh0bFUeRTZdYaYu5z/+gnRc5R4oHcHK6oxnECi808TquMQcQxDEA==}
    engines: {node: '>= 16.0.0', parcel: ^2.14.4}
    peerDependencies:
      '@parcel/core': ^2.14.4

  '@parcel/transformer-js@2.14.4':
    resolution: {integrity: sha512-fBC8NVM8xXxjGQY5r88Z46akSErFO5hRVA4kuRI0tkXorjov3Mu4hu6MLq974TEQluSvGXUYGT5Mq2iXZ75M7w==}
    engines: {node: '>= 16.0.0', parcel: ^2.14.4}
    peerDependencies:
      '@parcel/core': ^2.14.4

  '@parcel/transformer-json@2.14.4':
    resolution: {integrity: sha512-+28n3/qhc2q6Zoqhufk1YKU442a2JyyE0ILFsT17Of+lcNX+QtXYPOYcky7TNENnoUz9TpOAFev64P99UN7huA==}
    engines: {node: '>= 16.0.0', parcel: ^2.14.4}

  '@parcel/transformer-node@2.14.4':
    resolution: {integrity: sha512-K5k/GkGN4SwGdil8g10AcPPJn+hV0vzcv4l2qYoCqaxxIPCrpjmMnoA8a3kRgxvD8s54KciFYYjmU5Cj5NjvbA==}
    engines: {node: '>= 16.0.0', parcel: ^2.14.4}

  '@parcel/transformer-postcss@2.14.4':
    resolution: {integrity: sha512-GxkXkcgG2XGt6ivoUF5yD1tmQPV+d71gUxyBGv1i1jg4x65R12Gc/npzWk9TCH2dShSdHOA90OJpNL4k0JlLtg==}
    engines: {node: '>= 16.0.0', parcel: ^2.14.4}

  '@parcel/transformer-posthtml@2.14.4':
    resolution: {integrity: sha512-V9dnsA5+t7uF/hWc9HwJcaKkmP8K2go6yAQOpxu+knyszfz3t2jw/k4L/VFjqCATf90agal/iRTPVkHvWDCzZw==}
    engines: {node: '>= 16.0.0', parcel: ^2.14.4}

  '@parcel/transformer-raw@2.14.4':
    resolution: {integrity: sha512-GCuUWKAb9YHB/krmzBeQbtHKKZopT3c3AzoPTq/4woV4Ti1zUZ83oFyTX1tBKQ+MMB1BW+HrPkFld0iY4gp/Ng==}
    engines: {node: '>= 16.0.0', parcel: ^2.14.4}

  '@parcel/transformer-react-refresh-wrap@2.14.4':
    resolution: {integrity: sha512-nb70CAvjDizAIQ1naZ39P/PxYWtPllWvvxrkpldNnk8AF74OcHodrsuHKwhyPZHMmnMdexFonsenf+VeN4l/aQ==}
    engines: {node: '>= 16.0.0', parcel: ^2.14.4}

  '@parcel/transformer-svg@2.14.4':
    resolution: {integrity: sha512-iqnyvgGmwu4wNh+khEBkMEu1hAGZWnc7/xQnhiuQBAcoy5qGNEjyVUv6PbMLWWAVK/0PjqV4FaB2deXBYKeW0A==}
    engines: {node: '>= 16.0.0', parcel: ^2.14.4}

  '@parcel/transformer-typescript-types@2.14.4':
    resolution: {integrity: sha512-tq1KBD45SX1bQ2aP3MKoDA3EFX0dus8w/GTUOt03rIR+qDCLg4Y7MSR8J7QG26uic44+XX/IfwM6Gy8I3Rf3pQ==}
    engines: {node: '>= 16.0.0', parcel: ^2.14.4}
    peerDependencies:
      typescript: '>=3.0.0'

  '@parcel/ts-utils@2.14.4':
    resolution: {integrity: sha512-HKBd1Nardh2S7IJxdpxel+w6Yp/6e/q3Bl3eFejye0tZpkb4wZeypfzIG1OSTniPDdlYPQwbzCSxBa5quQMOqw==}
    engines: {node: '>= 16.0.0'}
    peerDependencies:
      typescript: '>=3.0.0'

  '@parcel/types-internal@2.14.4':
    resolution: {integrity: sha512-Y2JnljFG7KcxLrCiYNCqBfjDo12alhRVpNugm0jwz1EQ3OQNO3HYiB0f3djq6pv2clZ5ndpgkNgYsn6L7KR9Nw==}

  '@parcel/types@2.14.4':
    resolution: {integrity: sha512-NL4N9M6IPwBquAo1DKOPqy66nwJLXMX3KPalzAA7ktt3HYr5YNG5h3GeVXPOLNIVVMrSIiodYGPEeEBYy6kyYA==}

  '@parcel/utils@2.14.4':
    resolution: {integrity: sha512-icK6QgKjis+UZLyaHJcsKXYOSKYeYr41m8ZB9j20/yEcvrMqj/LMVsNjLz3iWVhLwfgussG2ODxycCdu3M5cvQ==}
    engines: {node: '>= 16.0.0'}

  '@parcel/watcher-android-arm64@2.4.1':
    resolution: {integrity: sha512-LOi/WTbbh3aTn2RYddrO8pnapixAziFl6SMxHM69r3tvdSm94JtCenaKgk1GRg5FJ5wpMCpHeW+7yqPlvZv7kg==}
    engines: {node: '>= 10.0.0'}
    cpu: [arm64]
    os: [android]

  '@parcel/watcher-darwin-arm64@2.4.1':
    resolution: {integrity: sha512-ln41eihm5YXIY043vBrrHfn94SIBlqOWmoROhsMVTSXGh0QahKGy77tfEywQ7v3NywyxBBkGIfrWRHm0hsKtzA==}
    engines: {node: '>= 10.0.0'}
    cpu: [arm64]
    os: [darwin]

  '@parcel/watcher-darwin-x64@2.4.1':
    resolution: {integrity: sha512-yrw81BRLjjtHyDu7J61oPuSoeYWR3lDElcPGJyOvIXmor6DEo7/G2u1o7I38cwlcoBHQFULqF6nesIX3tsEXMg==}
    engines: {node: '>= 10.0.0'}
    cpu: [x64]
    os: [darwin]

  '@parcel/watcher-freebsd-x64@2.4.1':
    resolution: {integrity: sha512-TJa3Pex/gX3CWIx/Co8k+ykNdDCLx+TuZj3f3h7eOjgpdKM+Mnix37RYsYU4LHhiYJz3DK5nFCCra81p6g050w==}
    engines: {node: '>= 10.0.0'}
    cpu: [x64]
    os: [freebsd]

  '@parcel/watcher-linux-arm-glibc@2.4.1':
    resolution: {integrity: sha512-4rVYDlsMEYfa537BRXxJ5UF4ddNwnr2/1O4MHM5PjI9cvV2qymvhwZSFgXqbS8YoTk5i/JR0L0JDs69BUn45YA==}
    engines: {node: '>= 10.0.0'}
    cpu: [arm]
    os: [linux]

  '@parcel/watcher-linux-arm64-glibc@2.4.1':
    resolution: {integrity: sha512-BJ7mH985OADVLpbrzCLgrJ3TOpiZggE9FMblfO65PlOCdG++xJpKUJ0Aol74ZUIYfb8WsRlUdgrZxKkz3zXWYA==}
    engines: {node: '>= 10.0.0'}
    cpu: [arm64]
    os: [linux]

  '@parcel/watcher-linux-arm64-musl@2.4.1':
    resolution: {integrity: sha512-p4Xb7JGq3MLgAfYhslU2SjoV9G0kI0Xry0kuxeG/41UfpjHGOhv7UoUDAz/jb1u2elbhazy4rRBL8PegPJFBhA==}
    engines: {node: '>= 10.0.0'}
    cpu: [arm64]
    os: [linux]

  '@parcel/watcher-linux-x64-glibc@2.4.1':
    resolution: {integrity: sha512-s9O3fByZ/2pyYDPoLM6zt92yu6P4E39a03zvO0qCHOTjxmt3GHRMLuRZEWhWLASTMSrrnVNWdVI/+pUElJBBBg==}
    engines: {node: '>= 10.0.0'}
    cpu: [x64]
    os: [linux]

  '@parcel/watcher-linux-x64-musl@2.4.1':
    resolution: {integrity: sha512-L2nZTYR1myLNST0O632g0Dx9LyMNHrn6TOt76sYxWLdff3cB22/GZX2UPtJnaqQPdCRoszoY5rcOj4oMTtp5fQ==}
    engines: {node: '>= 10.0.0'}
    cpu: [x64]
    os: [linux]

  '@parcel/watcher-win32-arm64@2.4.1':
    resolution: {integrity: sha512-Uq2BPp5GWhrq/lcuItCHoqxjULU1QYEcyjSO5jqqOK8RNFDBQnenMMx4gAl3v8GiWa59E9+uDM7yZ6LxwUIfRg==}
    engines: {node: '>= 10.0.0'}
    cpu: [arm64]
    os: [win32]

  '@parcel/watcher-win32-ia32@2.4.1':
    resolution: {integrity: sha512-maNRit5QQV2kgHFSYwftmPBxiuK5u4DXjbXx7q6eKjq5dsLXZ4FJiVvlcw35QXzk0KrUecJmuVFbj4uV9oYrcw==}
    engines: {node: '>= 10.0.0'}
    cpu: [ia32]
    os: [win32]

  '@parcel/watcher-win32-x64@2.4.1':
    resolution: {integrity: sha512-+DvS92F9ezicfswqrvIRM2njcYJbd5mb9CUgtrHCHmvn7pPPa+nMDRu1o1bYYz/l5IB2NVGNJWiH7h1E58IF2A==}
    engines: {node: '>= 10.0.0'}
    cpu: [x64]
    os: [win32]

  '@parcel/watcher@2.4.1':
    resolution: {integrity: sha512-HNjmfLQEVRZmHRET336f20H/8kOozUGwk7yajvsonjNxbj2wBTK1WsQuHkD5yYh9RxFGL2EyDHryOihOwUoKDA==}
    engines: {node: '>= 10.0.0'}

  '@parcel/workers@2.14.4':
    resolution: {integrity: sha512-OAjW2dJOaRKy4UD5YwnUi7mY+gt/QbjagjrKh2fQDnrvuK8dpr5GrjEOLOe6QsxEE0vpe3jshhGMJTYqLni3kQ==}
    engines: {node: '>= 16.0.0'}
    peerDependencies:
      '@parcel/core': ^2.14.4

  '@pkgjs/parseargs@0.11.0':
    resolution: {integrity: sha512-+1VkjdD0QBLPodGrJUeqarH8VAIvQODIbwh9XpP5Syisf7YoQgsJKPNFoqqLQlu+VQ/tVSshMR6loPMn8U+dPg==}
    engines: {node: '>=14'}

  '@popperjs/core@2.11.8':
    resolution: {integrity: sha512-P1st0aksCrn9sGZhp8GMYwBnQsbvAWsZAX44oXNNvLHGqAOcoVxmjZiohstwQ7SqKnbR47akdNi+uleWD8+g6A==}

  '@rollup/pluginutils@5.1.4':
    resolution: {integrity: sha512-USm05zrsFxYLPdWWq+K3STlWiT/3ELn3RcV5hJMghpeAIhxfsUIg6mt12CBJBInWMV4VneoV7SfGv8xIwo2qNQ==}
    engines: {node: '>=14.0.0'}
    peerDependencies:
      rollup: ^1.20.0||^2.0.0||^3.0.0||^4.0.0
    peerDependenciesMeta:
      rollup:
        optional: true

  '@rollup/rollup-android-arm-eabi@4.40.2':
    resolution: {integrity: sha512-JkdNEq+DFxZfUwxvB58tHMHBHVgX23ew41g1OQinthJ+ryhdRk67O31S7sYw8u2lTjHUPFxwar07BBt1KHp/hg==}
    cpu: [arm]
    os: [android]

  '@rollup/rollup-android-arm64@4.40.2':
    resolution: {integrity: sha512-13unNoZ8NzUmnndhPTkWPWbX3vtHodYmy+I9kuLxN+F+l+x3LdVF7UCu8TWVMt1POHLh6oDHhnOA04n8oJZhBw==}
    cpu: [arm64]
    os: [android]

  '@rollup/rollup-darwin-arm64@4.40.2':
    resolution: {integrity: sha512-Gzf1Hn2Aoe8VZzevHostPX23U7N5+4D36WJNHK88NZHCJr7aVMG4fadqkIf72eqVPGjGc0HJHNuUaUcxiR+N/w==}
    cpu: [arm64]
    os: [darwin]

  '@rollup/rollup-darwin-x64@4.40.2':
    resolution: {integrity: sha512-47N4hxa01a4x6XnJoskMKTS8XZ0CZMd8YTbINbi+w03A2w4j1RTlnGHOz/P0+Bg1LaVL6ufZyNprSg+fW5nYQQ==}
    cpu: [x64]
    os: [darwin]

  '@rollup/rollup-freebsd-arm64@4.40.2':
    resolution: {integrity: sha512-8t6aL4MD+rXSHHZUR1z19+9OFJ2rl1wGKvckN47XFRVO+QL/dUSpKA2SLRo4vMg7ELA8pzGpC+W9OEd1Z/ZqoQ==}
    cpu: [arm64]
    os: [freebsd]

  '@rollup/rollup-freebsd-x64@4.40.2':
    resolution: {integrity: sha512-C+AyHBzfpsOEYRFjztcYUFsH4S7UsE9cDtHCtma5BK8+ydOZYgMmWg1d/4KBytQspJCld8ZIujFMAdKG1xyr4Q==}
    cpu: [x64]
    os: [freebsd]

  '@rollup/rollup-linux-arm-gnueabihf@4.40.2':
    resolution: {integrity: sha512-de6TFZYIvJwRNjmW3+gaXiZ2DaWL5D5yGmSYzkdzjBDS3W+B9JQ48oZEsmMvemqjtAFzE16DIBLqd6IQQRuG9Q==}
    cpu: [arm]
    os: [linux]

  '@rollup/rollup-linux-arm-musleabihf@4.40.2':
    resolution: {integrity: sha512-urjaEZubdIkacKc930hUDOfQPysezKla/O9qV+O89enqsqUmQm8Xj8O/vh0gHg4LYfv7Y7UsE3QjzLQzDYN1qg==}
    cpu: [arm]
    os: [linux]

  '@rollup/rollup-linux-arm64-gnu@4.40.2':
    resolution: {integrity: sha512-KlE8IC0HFOC33taNt1zR8qNlBYHj31qGT1UqWqtvR/+NuCVhfufAq9fxO8BMFC22Wu0rxOwGVWxtCMvZVLmhQg==}
    cpu: [arm64]
    os: [linux]

  '@rollup/rollup-linux-arm64-musl@4.40.2':
    resolution: {integrity: sha512-j8CgxvfM0kbnhu4XgjnCWJQyyBOeBI1Zq91Z850aUddUmPeQvuAy6OiMdPS46gNFgy8gN1xkYyLgwLYZG3rBOg==}
    cpu: [arm64]
    os: [linux]

  '@rollup/rollup-linux-loongarch64-gnu@4.40.2':
    resolution: {integrity: sha512-Ybc/1qUampKuRF4tQXc7G7QY9YRyeVSykfK36Y5Qc5dmrIxwFhrOzqaVTNoZygqZ1ZieSWTibfFhQ5qK8jpWxw==}
    cpu: [loong64]
    os: [linux]

  '@rollup/rollup-linux-powerpc64le-gnu@4.40.2':
    resolution: {integrity: sha512-3FCIrnrt03CCsZqSYAOW/k9n625pjpuMzVfeI+ZBUSDT3MVIFDSPfSUgIl9FqUftxcUXInvFah79hE1c9abD+Q==}
    cpu: [ppc64]
    os: [linux]

  '@rollup/rollup-linux-riscv64-gnu@4.40.2':
    resolution: {integrity: sha512-QNU7BFHEvHMp2ESSY3SozIkBPaPBDTsfVNGx3Xhv+TdvWXFGOSH2NJvhD1zKAT6AyuuErJgbdvaJhYVhVqrWTg==}
    cpu: [riscv64]
    os: [linux]

  '@rollup/rollup-linux-riscv64-musl@4.40.2':
    resolution: {integrity: sha512-5W6vNYkhgfh7URiXTO1E9a0cy4fSgfE4+Hl5agb/U1sa0kjOLMLC1wObxwKxecE17j0URxuTrYZZME4/VH57Hg==}
    cpu: [riscv64]
    os: [linux]

  '@rollup/rollup-linux-s390x-gnu@4.40.2':
    resolution: {integrity: sha512-B7LKIz+0+p348JoAL4X/YxGx9zOx3sR+o6Hj15Y3aaApNfAshK8+mWZEf759DXfRLeL2vg5LYJBB7DdcleYCoQ==}
    cpu: [s390x]
    os: [linux]

  '@rollup/rollup-linux-x64-gnu@4.40.2':
    resolution: {integrity: sha512-lG7Xa+BmBNwpjmVUbmyKxdQJ3Q6whHjMjzQplOs5Z+Gj7mxPtWakGHqzMqNER68G67kmCX9qX57aRsW5V0VOng==}
    cpu: [x64]
    os: [linux]

  '@rollup/rollup-linux-x64-musl@4.40.2':
    resolution: {integrity: sha512-tD46wKHd+KJvsmije4bUskNuvWKFcTOIM9tZ/RrmIvcXnbi0YK/cKS9FzFtAm7Oxi2EhV5N2OpfFB348vSQRXA==}
    cpu: [x64]
    os: [linux]

  '@rollup/rollup-win32-arm64-msvc@4.40.2':
    resolution: {integrity: sha512-Bjv/HG8RRWLNkXwQQemdsWw4Mg+IJ29LK+bJPW2SCzPKOUaMmPEppQlu/Fqk1d7+DX3V7JbFdbkh/NMmurT6Pg==}
    cpu: [arm64]
    os: [win32]

  '@rollup/rollup-win32-ia32-msvc@4.40.2':
    resolution: {integrity: sha512-dt1llVSGEsGKvzeIO76HToiYPNPYPkmjhMHhP00T9S4rDern8P2ZWvWAQUEJ+R1UdMWJ/42i/QqJ2WV765GZcA==}
    cpu: [ia32]
    os: [win32]

  '@rollup/rollup-win32-x64-msvc@4.40.2':
    resolution: {integrity: sha512-bwspbWB04XJpeElvsp+DCylKfF4trJDa2Y9Go8O6A7YLX2LIKGcNK/CYImJN6ZP4DcuOHB4Utl3iCbnR62DudA==}
    cpu: [x64]
    os: [win32]

  '@shikijs/core@3.4.0':
    resolution: {integrity: sha512-0YOzTSRDn/IAfQWtK791gs1u8v87HNGToU6IwcA3K7nPoVOrS2Dh6X6A6YfXgPTSkTwR5y6myk0MnI0htjnwrA==}

  '@shikijs/engine-javascript@3.4.0':
    resolution: {integrity: sha512-1ywDoe+z/TPQKj9Jw0eU61B003J9DqUFRfH+DVSzdwPUFhR7yOmfyLzUrFz0yw8JxFg/NgzXoQyyykXgO21n5Q==}

  '@shikijs/engine-oniguruma@3.4.0':
    resolution: {integrity: sha512-zwcWlZ4OQuJ/+1t32ClTtyTU1AiDkK1lhtviRWoq/hFqPjCNyLj22bIg9rB7BfoZKOEOfrsGz7No33BPCf+WlQ==}

  '@shikijs/langs@3.4.0':
    resolution: {integrity: sha512-bQkR+8LllaM2duU9BBRQU0GqFTx7TuF5kKlw/7uiGKoK140n1xlLAwCgXwSxAjJ7Htk9tXTFwnnsJTCU5nDPXQ==}

  '@shikijs/themes@3.4.0':
    resolution: {integrity: sha512-YPP4PKNFcFGLxItpbU0ZW1Osyuk8AyZ24YEFaq04CFsuCbcqydMvMUTi40V2dkc0qs1U2uZFrnU6s5zI6IH+uA==}

  '@shikijs/types@3.4.0':
    resolution: {integrity: sha512-EUT/0lGiE//7j5N/yTMNMT3eCWNcHJLrRKxT0NDXWIfdfSmFJKfPX7nMmRBrQnWboAzIsUziCThrYMMhjbMS1A==}

  '@shikijs/vscode-textmate@10.0.2':
    resolution: {integrity: sha512-83yeghZ2xxin3Nj8z1NMd/NCuca+gsYXswywDy5bHvwlWL8tpTQmzGeUuHd9FC3E/SBEMvzJRwWEOz5gGes9Qg==}

  '@swc/core-darwin-arm64@1.11.21':
    resolution: {integrity: sha512-v6gjw9YFWvKulCw3ZA1dY+LGMafYzJksm1mD4UZFZ9b36CyHFowYVYug1ajYRIRqEvvfIhHUNV660zTLoVFR8g==}
    engines: {node: '>=10'}
    cpu: [arm64]
    os: [darwin]

  '@swc/core-darwin-x64@1.11.21':
    resolution: {integrity: sha512-CUiTiqKlzskwswrx9Ve5NhNoab30L1/ScOfQwr1duvNlFvarC8fvQSgdtpw2Zh3MfnfNPpyLZnYg7ah4kbT9JQ==}
    engines: {node: '>=10'}
    cpu: [x64]
    os: [darwin]

  '@swc/core-linux-arm-gnueabihf@1.11.21':
    resolution: {integrity: sha512-YyBTAFM/QPqt1PscD8hDmCLnqPGKmUZpqeE25HXY8OLjl2MUs8+O4KjwPZZ+OGxpdTbwuWFyMoxjcLy80JODvg==}
    engines: {node: '>=10'}
    cpu: [arm]
    os: [linux]

  '@swc/core-linux-arm64-gnu@1.11.21':
    resolution: {integrity: sha512-DQD+ooJmwpNsh4acrftdkuwl5LNxxg8U4+C/RJNDd7m5FP9Wo4c0URi5U0a9Vk/6sQNh9aSGcYChDpqCDWEcBw==}
    engines: {node: '>=10'}
    cpu: [arm64]
    os: [linux]

  '@swc/core-linux-arm64-musl@1.11.21':
    resolution: {integrity: sha512-y1L49+snt1a1gLTYPY641slqy55QotPdtRK9Y6jMi4JBQyZwxC8swWYlQWb+MyILwxA614fi62SCNZNznB3XSA==}
    engines: {node: '>=10'}
    cpu: [arm64]
    os: [linux]

  '@swc/core-linux-x64-gnu@1.11.21':
    resolution: {integrity: sha512-NesdBXv4CvVEaFUlqKj+GA4jJMNUzK2NtKOrUNEtTbXaVyNiXjFCSaDajMTedEB0jTAd9ybB0aBvwhgkJUWkWA==}
    engines: {node: '>=10'}
    cpu: [x64]
    os: [linux]

  '@swc/core-linux-x64-musl@1.11.21':
    resolution: {integrity: sha512-qFV60pwpKVOdmX67wqQzgtSrUGWX9Cibnp1CXyqZ9Mmt8UyYGvmGu7p6PMbTyX7vdpVUvWVRf8DzrW2//wmVHg==}
    engines: {node: '>=10'}
    cpu: [x64]
    os: [linux]

  '@swc/core-win32-arm64-msvc@1.11.21':
    resolution: {integrity: sha512-DJJe9k6gXR/15ZZVLv1SKhXkFst8lYCeZRNHH99SlBodvu4slhh/MKQ6YCixINRhCwliHrpXPym8/5fOq8b7Ig==}
    engines: {node: '>=10'}
    cpu: [arm64]
    os: [win32]

  '@swc/core-win32-ia32-msvc@1.11.21':
    resolution: {integrity: sha512-TqEXuy6wedId7bMwLIr9byds+mKsaXVHctTN88R1UIBPwJA92Pdk0uxDgip0pEFzHB/ugU27g6d8cwUH3h2eIw==}
    engines: {node: '>=10'}
    cpu: [ia32]
    os: [win32]

  '@swc/core-win32-x64-msvc@1.11.21':
    resolution: {integrity: sha512-BT9BNNbMxdpUM1PPAkYtviaV0A8QcXttjs2MDtOeSqqvSJaPtyM+Fof2/+xSwQDmDEFzbGCcn75M5+xy3lGqpA==}
    engines: {node: '>=10'}
    cpu: [x64]
    os: [win32]

  '@swc/core@1.11.21':
    resolution: {integrity: sha512-/Y3BJLcwd40pExmdar8MH2UGGvCBrqNN7hauOMckrEX2Ivcbv3IMhrbGX4od1dnF880Ed8y/E9aStZCIQi0EGw==}
    engines: {node: '>=10'}
    peerDependencies:
      '@swc/helpers': '>=0.5.17'
    peerDependenciesMeta:
      '@swc/helpers':
        optional: true

  '@swc/counter@0.1.3':
    resolution: {integrity: sha512-e2BR4lsJkkRlKZ/qCHPw9ZaSxc0MVUd7gtbtaB7aMvHeJVYe8sOB8DBZkP2DtISHGSku9sCK6T6cnY0CtXrOCQ==}

  '@swc/helpers@0.5.17':
    resolution: {integrity: sha512-5IKx/Y13RsYd+sauPb2x+U/xZikHjolzfuDgTAl/Tdf3Q8rslRvC19NKDLgAJQ6wsqADk10ntlv08nPFw/gO/A==}

  '@swc/helpers@0.5.6':
    resolution: {integrity: sha512-aYX01Ke9hunpoCexYAgQucEpARGQ5w/cqHFrIR+e9gdKb1QWTsVJuTJ2ozQzIAxLyRQe/m+2RqzkyOOGiMKRQA==}

  '@swc/types@0.1.21':
    resolution: {integrity: sha512-2YEtj5HJVbKivud9N4bpPBAyZhj4S2Ipe5LkUG94alTpr7in/GU/EARgPAd3BwU+YOmFVJC2+kjqhGRi3r0ZpQ==}

  '@types/babel__core@7.20.5':
    resolution: {integrity: sha512-qoQprZvz5wQFJwMDqeseRXWv3rqMvhgpbXFfVyWhbx9X47POIA6i/+dXefEmZKoAgOaTdaIgNSMqMIU61yRyzA==}

  '@types/babel__generator@7.27.0':
    resolution: {integrity: sha512-ufFd2Xi92OAVPYsy+P4n7/U7e68fex0+Ee8gSG9KX7eo084CWiQ4sdxktvdl0bOPupXtVJPY19zk6EwWqUQ8lg==}

  '@types/babel__template@7.4.4':
    resolution: {integrity: sha512-h/NUaSyG5EyxBIp8YRxo4RMe2/qQgvyowRwVMzhYhBCONbW8PUsg4lkFMrhgZhUe5z3L3MiLDuvyJ/CaPa2A8A==}

  '@types/babel__traverse@7.20.7':
    resolution: {integrity: sha512-dkO5fhS7+/oos4ciWxyEyjWe48zmG6wbCheo/G2ZnHx4fs3EU6YC6UM8rk56gAjNJ9P3MTH2jo5jb92/K6wbng==}

  '@types/debug@4.1.12':
    resolution: {integrity: sha512-vIChWdVG3LG1SMxEvI/AK+FWJthlrqlTu7fbrlywTkkaONwk/UAGaULXRlf8vkzFBLVm0zkMdCquhL5aOjhXPQ==}

  '@types/estree-jsx@1.0.5':
    resolution: {integrity: sha512-52CcUVNFyfb1A2ALocQw/Dd1BQFNmSdkuC3BkZ6iqhdMfQz7JWOFRuJFloOzjk+6WijU56m9oKXFAXc7o3Towg==}

  '@types/estree@1.0.7':
    resolution: {integrity: sha512-w28IoSUCJpidD/TGviZwwMJckNESJZXFu7NBZ5YJ4mEUnNraUn9Pm8HSZm/jDF1pDWYKspWE7oVphigUPRakIQ==}

  '@types/file-saver@2.0.7':
    resolution: {integrity: sha512-dNKVfHd/jk0SkR/exKGj2ggkB45MAkzvWCaqLUUgkyjITkGNzH8H+yUwr+BLJUBjZOe9w8X3wgmXhZDRg1ED6A==}

  '@types/fontkit@2.0.8':
    resolution: {integrity: sha512-wN+8bYxIpJf+5oZdrdtaX04qUuWHcKxcDEgRS9Qm9ZClSHjzEn13SxUC+5eRM+4yXIeTYk8mTzLAWGF64847ew==}

  '@types/hast@3.0.4':
    resolution: {integrity: sha512-WPs+bbQw5aCj+x6laNGWLH3wviHtoCv/P3+otBhbOhJgG8qtpdAMlTCxLtsTWA7LH1Oh/bFCHsBn0TPS5m30EQ==}

  '@types/js-yaml@4.0.9':
    resolution: {integrity: sha512-k4MGaQl5TGo/iipqb2UDG2UwjXziSWkh0uysQelTlJpX1qGlpUZYm8PnO4DxG1qBomtJUdYJ6qR6xdIah10JLg==}

  '@types/lodash@4.17.16':
    resolution: {integrity: sha512-HX7Em5NYQAXKW+1T+FiuG27NGwzJfCX3s1GjOa7ujxZa52kjJLOr4FUxT+giF6Tgxv1e+/czV/iTtBw27WTU9g==}

  '@types/mdast@4.0.4':
    resolution: {integrity: sha512-kGaNbPh1k7AFzgpud/gMdvIm5xuECykRR+JnWKQno9TAXVa6WIVCGTPvYGekIDL4uwCZQSYbUxNBSb1aUo79oA==}

  '@types/mdx@2.0.13':
    resolution: {integrity: sha512-+OWZQfAYyio6YkJb3HLxDrvnx6SWWDbC0zVPfBRzUk0/nqoDyf6dNxQi3eArPe8rJ473nobTMQ/8Zk+LxJ+Yuw==}

  '@types/ms@2.1.0':
    resolution: {integrity: sha512-GsCCIZDE/p3i96vtEqx+7dBUGXrc7zeSK3wwPHIaRThS+9OhWIXRqzs4d6k1SVU8g91DrNRWxWUGhp5KXQb2VA==}

  '@types/nlcst@2.0.3':
    resolution: {integrity: sha512-vSYNSDe6Ix3q+6Z7ri9lyWqgGhJTmzRjZRqyq15N0Z/1/UnVsno9G/N40NBijoYx2seFDIl0+B2mgAb9mezUCA==}

  '@types/node@17.0.45':
    resolution: {integrity: sha512-w+tIMs3rq2afQdsPJlODhoUEKzFP1ayaoyl1CcnwtIlsVe7K7bA1NGm4s3PraqTLlXnbIN84zuBlxBWo1u9BLw==}

  '@types/node@22.1.0':
    resolution: {integrity: sha512-AOmuRF0R2/5j1knA3c6G3HOk523Ga+l+ZXltX8SF1+5oqcXijjfTd8fY3XRZqSihEu9XhtQnKYLmkFaoxgsJHw==}

  '@types/parse-json@4.0.2':
    resolution: {integrity: sha512-dISoDXWWQwUquiKsyZ4Ng+HX2KsPL7LyHKHQwgGFEA3IaKac4Obd+h2a/a6waisAoepJlBcx9paWqjA8/HVjCw==}

  '@types/prop-types@15.7.12':
    resolution: {integrity: sha512-5zvhXYtRNRluoE/jAp4GVsSduVUzNWKkOZrCDBWYtE7biZywwdC2AcEzg+cSMLFRfVgeAFqpfNabiPjxFddV1Q==}

  '@types/react-dom@19.1.3':
    resolution: {integrity: sha512-rJXC08OG0h3W6wDMFxQrZF00Kq6qQvw0djHRdzl3U5DnIERz0MRce3WVc7IS6JYBwtaP/DwYtRRjVlvivNveKg==}
    peerDependencies:
      '@types/react': ^19.0.0

  '@types/react-transition-group@4.4.10':
    resolution: {integrity: sha512-hT/+s0VQs2ojCX823m60m5f0sL5idt9SO6Tj6Dg+rdphGPIeJbJ6CxvBYkgkGKrYeDjvIpKTR38UzmtHJOGW3Q==}

  '@types/react@19.1.3':
    resolution: {integrity: sha512-dLWQ+Z0CkIvK1J8+wrDPwGxEYFA4RAyHoZPxHVGspYmFVnwGSNT24cGIhFJrtfRnWVuW8X7NO52gCXmhkVUWGQ==}

  '@types/sax@1.2.7':
    resolution: {integrity: sha512-rO73L89PJxeYM3s3pPPjiPgVVcymqU490g0YO5n5By0k2Erzj6tay/4lr1CHAAU4JyOWd1rpQ8bCf6cZfHU96A==}

  '@types/unist@2.0.11':
    resolution: {integrity: sha512-CmBKiL6NNo/OqgmMn95Fk9Whlp2mtvIv+KNpQKN2F4SjvrEesubTRWGYSg+BnWZOnlCaSTU1sMpsBOzgbYhnsA==}

  '@types/unist@3.0.3':
    resolution: {integrity: sha512-ko/gIFJRv177XgZsZcBwnqJN5x/Gien8qNOn0D5bQU/zAzVf9Zt3BlcUiLqhV9y4ARk0GbT3tnUiPNgnTXzc/Q==}

  '@ungap/structured-clone@1.3.0':
    resolution: {integrity: sha512-WmoN8qaIAo7WTYWbAZuG8PYEhn5fkz7dZrqTBZ7dtt//lL2Gwms1IcnQ5yHqjDfX8Ft5j4YzDM23f87zBfDe9g==}

  '@vitejs/plugin-react@4.4.1':
    resolution: {integrity: sha512-IpEm5ZmeXAP/osiBXVVP5KjFMzbWOonMs0NaQQl+xYnUAcq4oHUBsF2+p4MgKWG4YMmFYJU8A6sxRPuowllm6w==}
    engines: {node: ^14.18.0 || >=16.0.0}
    peerDependencies:
      vite: ^4.2.0 || ^5.0.0 || ^6.0.0

  '@vitest/coverage-istanbul@3.1.2':
    resolution: {integrity: sha512-PXjSd4g7SxlC9WJ00jbMMFJob+LcjXUYow5vpXuZe/acjhlEQgCaf6npm+W9Mg/ahiFKtIAHI+P8A9n2JfZilg==}
    peerDependencies:
      vitest: 3.1.2

  '@vitest/expect@3.1.2':
    resolution: {integrity: sha512-O8hJgr+zREopCAqWl3uCVaOdqJwZ9qaDwUP7vy3Xigad0phZe9APxKhPcDNqYYi0rX5oMvwJMSCAXY2afqeTSA==}

  '@vitest/mocker@3.1.2':
    resolution: {integrity: sha512-kOtd6K2lc7SQ0mBqYv/wdGedlqPdM/B38paPY+OwJ1XiNi44w3Fpog82UfOibmHaV9Wod18A09I9SCKLyDMqgw==}
    peerDependencies:
      msw: ^2.4.9
      vite: ^5.0.0 || ^6.0.0
    peerDependenciesMeta:
      msw:
        optional: true
      vite:
        optional: true

  '@vitest/pretty-format@3.1.2':
    resolution: {integrity: sha512-R0xAiHuWeDjTSB3kQ3OQpT8Rx3yhdOAIm/JM4axXxnG7Q/fS8XUwggv/A4xzbQA+drYRjzkMnpYnOGAc4oeq8w==}

  '@vitest/runner@3.1.2':
    resolution: {integrity: sha512-bhLib9l4xb4sUMPXnThbnhX2Yi8OutBMA8Yahxa7yavQsFDtwY/jrUZwpKp2XH9DhRFJIeytlyGpXCqZ65nR+g==}

  '@vitest/snapshot@3.1.2':
    resolution: {integrity: sha512-Q1qkpazSF/p4ApZg1vfZSQ5Yw6OCQxVMVrLjslbLFA1hMDrT2uxtqMaw8Tc/jy5DLka1sNs1Y7rBcftMiaSH/Q==}

  '@vitest/spy@3.1.2':
    resolution: {integrity: sha512-OEc5fSXMws6sHVe4kOFyDSj/+4MSwst0ib4un0DlcYgQvRuYQ0+M2HyqGaauUMnjq87tmUaMNDxKQx7wNfVqPA==}

  '@vitest/utils@3.1.2':
    resolution: {integrity: sha512-5GGd0ytZ7BH3H6JTj9Kw7Prn1Nbg0wZVrIvou+UWxm54d+WoXXgAgjFJ8wn3LdagWLFSEfpPeyYrByZaGEZHLg==}

  '@volar/kit@2.4.13':
    resolution: {integrity: sha512-x5b2JwVT+0YQcIR4uX0NaW9Ocf3ShQRvoA18OK9ZYoFyqIYnK/niuLc8uI7hcVaey2S3EPBe3QvLGD69DJ/t6Q==}
    peerDependencies:
      typescript: '*'

  '@volar/language-core@2.4.13':
    resolution: {integrity: sha512-MnQJ7eKchJx5Oz+YdbqyFUk8BN6jasdJv31n/7r6/WwlOOv7qzvot6B66887l2ST3bUW4Mewml54euzpJWA6bg==}

  '@volar/language-server@2.4.13':
    resolution: {integrity: sha512-g8ucG5+FJgQT2r+Te1Pk+ppoPHCwzJ54gq/oN1utjtA3+iE9hp5E+M60Ks+hhGrexUPC/E3EABDQlCagmEal+Q==}

  '@volar/language-service@2.4.13':
    resolution: {integrity: sha512-yngNLIxt1w3S60YLTRAa7MSE1IRmXcxGA9ttLjndY0Jc3owCFjeAWSPeXBILZBJOtdT8rP07JY1ozwUls/gvRg==}

  '@volar/source-map@2.4.13':
    resolution: {integrity: sha512-l/EBcc2FkvHgz2ZxV+OZK3kMSroMr7nN3sZLF2/f6kWW66q8+tEL4giiYyFjt0BcubqJhBt6soYIrAPhg/Yr+Q==}

  '@volar/typescript@2.4.13':
    resolution: {integrity: sha512-Ukz4xv84swJPupZeoFsQoeJEOm7U9pqsEnaGGgt5ni3SCTa22m8oJP5Nng3Wed7Uw5RBELdLxxORX8YhJPyOgQ==}

  '@vscode/emmet-helper@2.11.0':
    resolution: {integrity: sha512-QLxjQR3imPZPQltfbWRnHU6JecWTF1QSWhx3GAKQpslx7y3Dp6sIIXhKjiUJ/BR9FX8PVthjr9PD6pNwOJfAzw==}

  '@vscode/l10n@0.0.18':
    resolution: {integrity: sha512-KYSIHVmslkaCDyw013pphY+d7x1qV8IZupYfeIfzNA+nsaWHbn5uPuQRvdRFsa9zFzGeudPuoGoZ1Op4jrJXIQ==}

  '@zarrita/storage@0.1.1':
    resolution: {integrity: sha512-6/NUCvpzsIxfxeMv59jRTl/bOZg3GZfMP6iR8EIqrTaaE0S2jLL/ceX1OxcFBKnuA8/Z2YmgX4SFBHwFGrCcsw==}

  acorn-jsx@5.3.2:
    resolution: {integrity: sha512-rq9s+JNhf0IChjtDXxllJ7g41oZk5SlXtp0LHwyA5cejwn7vKmKp4pPri6YEePv2PU65sAsegbXtIinmDFDXgQ==}
    peerDependencies:
      acorn: ^6.0.0 || ^7.0.0 || ^8.0.0

  acorn@8.14.1:
    resolution: {integrity: sha512-OvQ/2pUDKmgfCg++xsTX1wGxfTaszcHVcTctW4UJB4hibJx2HXxxO5UmVgyjMa+ZDsiaf5wWLXYpRWMmBI0QHg==}
    engines: {node: '>=0.4.0'}
    hasBin: true

  ajv@8.17.1:
    resolution: {integrity: sha512-B/gBuNg5SiMTrPkC+A2+cW0RszwxYmn6VYxB/inlBStS5nx6xHIt/ehKRhIMhqusl7a8LjQoZnjCs5vhwxOQ1g==}

  ansi-align@3.0.1:
    resolution: {integrity: sha512-IOfwwBF5iczOjp/WeY4YxyjqAFMQoZufdQWDd19SEExbVLNXqvpzSJ/M7Za4/sCPmQ0+GRquoA7bGcINcxew6w==}

  ansi-regex@5.0.1:
    resolution: {integrity: sha512-quJQXlTSUGL2LH9SUXo8VwsY4soanhgo6LNSm84E1LBcE8s3O0wpdiRzyR9z/ZZJMlMWv37qOOb9pdJlMUEKFQ==}
    engines: {node: '>=8'}

  ansi-regex@6.1.0:
    resolution: {integrity: sha512-7HSX4QQb4CspciLpVFwyRe79O3xsIZDDLER21kERQ71oaPodF8jL725AgJMFAYbooIqolJoRLuM81SpeUkpkvA==}
    engines: {node: '>=12'}

  ansi-styles@4.3.0:
    resolution: {integrity: sha512-zbB9rCJAT1rbjiVDb2hqKFHNYLxgtk8NURxZ3IZwD3F6NtxbXZQCnnSi1Lkx+IDohdPlFp222wVALIheZJQSEg==}
    engines: {node: '>=8'}

  ansi-styles@6.2.1:
    resolution: {integrity: sha512-bN798gFfQX+viw3R7yrGWRqnrN2oRkEkUjjl4JNn4E8GxxbjtG3FbrEIIY3l8/hrwUwIeCZvi4QuOTP4MErVug==}
    engines: {node: '>=12'}

  anymatch@3.1.3:
    resolution: {integrity: sha512-KMReFUr0B4t+D+OBkjR3KYqvocp2XaSzO55UcB6mgQMd3KbcE+mWTyvVV7D/zsdEbNnV6acZUutkiHQXvTr1Rw==}
    engines: {node: '>= 8'}

  arg@5.0.2:
    resolution: {integrity: sha512-PYjyFOLKQ9y57JvQ6QLo8dAgNqswh8M1RMJYdQduT6xbWSgK36P/Z/v+p888pM69jMMfS8Xd8F6I1kQ/I9HUGg==}

  argparse@2.0.1:
    resolution: {integrity: sha512-8+9WqebbFzpX9OR+Wa6O29asIogeRMzcGtAINdpMHHyAg10f05aSFVBbcEqGf/PXw1EjAZ+q2/bEBg3DvurK3Q==}

  aria-query@5.3.2:
    resolution: {integrity: sha512-COROpnaoap1E2F000S62r6A60uHZnmlvomhfyT2DlTcrY1OrBKn2UhH7qn5wTC9zMvD0AY7csdPSNwKP+7WiQw==}
    engines: {node: '>= 0.4'}

  array-iterate@2.0.1:
    resolution: {integrity: sha512-I1jXZMjAgCMmxT4qxXfPXa6SthSoE8h6gkSI9BGGNv8mP8G/v0blc+qFnZu6K42vTOiuME596QaLO0TP3Lk0xg==}

  assertion-error@2.0.1:
    resolution: {integrity: sha512-Izi8RQcffqCeNVgFigKli1ssklIbpHnCYc6AknXGYoB6grJqyeby7jv12JUQgmTAnIDnbck1uxksT4dzN3PWBA==}
    engines: {node: '>=12'}

  astring@1.9.0:
    resolution: {integrity: sha512-LElXdjswlqjWrPpJFg1Fx4wpkOCxj1TDHlSV4PlaRxHGWko024xICaa97ZkMfs6DRKlCguiAI+rbXv5GWwXIkg==}
    hasBin: true

  astro-expressive-code@0.41.2:
    resolution: {integrity: sha512-HN0jWTnhr7mIV/2e6uu4PPRNNo/k4UEgTLZqbp3MrHU+caCARveG2yZxaZVBmxyiVdYqW5Pd3u3n2zjnshixbw==}
    peerDependencies:
      astro: ^4.0.0-beta || ^5.0.0-beta || ^3.3.0

  astro@5.7.12:
    resolution: {integrity: sha512-UQOItiZz2hcv9PlHTQ6dNqFDIVNPnmwk6eyAjJqPE9O8EDHZK2JKtTRD0CBFN2Uqr0RE0TWP2gqDpLfsa5dJEA==}
    engines: {node: ^18.17.1 || ^20.3.0 || >=22.0.0, npm: '>=9.6.5', pnpm: '>=7.1.0'}
    hasBin: true

  axobject-query@4.1.0:
    resolution: {integrity: sha512-qIj0G9wZbMGNLjLmg1PT6v2mE9AH2zlnADJD/2tC6E00hgmhUOfEB6greHPAfLRSufHqROIUTkw6E+M3lH0PTQ==}
    engines: {node: '>= 0.4'}

  babel-plugin-macros@3.1.0:
    resolution: {integrity: sha512-Cg7TFGpIr01vOQNODXOOaGz2NpCU5gl8x1qJFbb6hbZxR7XrcE2vtbAsTAbJ7/xwJtUuJEw8K8Zr/AE0LHlesg==}
    engines: {node: '>=10', npm: '>=6'}

  bail@2.0.2:
    resolution: {integrity: sha512-0xO6mYd7JB2YesxDKplafRpsiOzPt9V02ddPCLbY1xYGPOX24NTyN50qnUxgCPcSoYMhKpAuBTjQoRZCAkUDRw==}

  balanced-match@1.0.2:
    resolution: {integrity: sha512-3oSeUO0TMV67hN1AmbXsK4yaqU7tjiHlbxRDZOpH0KW9+CeX4bRAaX0Anxt0tx2MrpRpWwQaPwIlISEJhYU5Pw==}

  base-64@1.0.0:
    resolution: {integrity: sha512-kwDPIFCGx0NZHog36dj+tHiwP4QMzsZ3AgMViUBKI0+V5n4U0ufTCUMhnQ04diaRI8EX/QcPfql7zlhZ7j4zgg==}

  base-x@3.0.9:
    resolution: {integrity: sha512-H7JU6iBHTal1gp56aKoaa//YUxEaAOUiydvrV/pILqIHXTtqxSkATOnDA2u+jZ/61sD+L/412+7kzXRtWukhpQ==}

  base64-js@1.5.1:
    resolution: {integrity: sha512-AKpaYlHn8t4SVbOHCy+b5+KKgvR4vrsD8vbvrbiQJps7fKDTkjkDry6ji0rUJjC0kzbNePLwzxq8iypo41qeWA==}

  bcp-47-match@2.0.3:
    resolution: {integrity: sha512-JtTezzbAibu8G0R9op9zb3vcWZd9JF6M0xOYGPn0fNCd7wOpRB1mU2mH9T8gaBGbAAyIIVgB2G7xG0GP98zMAQ==}

  bcp-47@2.1.0:
    resolution: {integrity: sha512-9IIS3UPrvIa1Ej+lVDdDwO7zLehjqsaByECw0bu2RRGP73jALm6FYbzI5gWbgHLvNdkvfXB5YrSbocZdOS0c0w==}

  blob-to-buffer@1.2.9:
    resolution: {integrity: sha512-BF033y5fN6OCofD3vgHmNtwZWRcq9NLyyxyILx9hfMy1sXYy4ojFl765hJ2lP0YaN2fuxPaLO2Vzzoxy0FLFFA==}

  boolbase@1.0.0:
    resolution: {integrity: sha512-JZOSA7Mo9sNGB8+UjSgzdLtokWAky1zbztM3WRLCbZ70/3cTANmQmOdR7y2g+J0e2WXywy1yS468tY+IruqEww==}

  boxen@8.0.1:
    resolution: {integrity: sha512-F3PH5k5juxom4xktynS7MoFY+NUWH5LC4CnH11YB8NPew+HLpmBLCybSAEyb2F+4pRXhuhWqFesoQd6DAyc2hw==}
    engines: {node: '>=18'}

  brace-expansion@2.0.1:
    resolution: {integrity: sha512-XnAIvQ8eM+kC6aULx6wuQiwVsnzsi9d3WxzV3FpWTGA19F621kwdbsAcFKXgKUHZWsy+mY6iL1sHTxWEFCytDA==}

  braces@3.0.2:
    resolution: {integrity: sha512-b8um+L1RzM3WDSzvhm6gIz1yfTbBt6YTlcEKAvsmqCZZFw46z626lVj9j1yEPW33H5H+lBQpZMP1k8l+78Ha0A==}
    engines: {node: '>=8'}

  braces@3.0.3:
    resolution: {integrity: sha512-yQbXgO/OSZVD2IsiLlro+7Hf6Q18EJrKSEsdoMzKePKXct3gvD8oLcOQdIzGupr5Fj+EDe8gO/lxc1BzfMpxvA==}
    engines: {node: '>=8'}

  brotli@1.3.3:
    resolution: {integrity: sha512-oTKjJdShmDuGW94SyyaoQvAjf30dZaHnjJ8uAF+u2/vGJkJbJPJAT1gDiOJP5v1Zb6f9KEyW/1HpuaWIXtGHPg==}

  browserslist@4.24.4:
    resolution: {integrity: sha512-KDi1Ny1gSePi1vm0q4oxSF8b4DR44GF4BbmS2YdhPLOEqd8pDviZOGH/GsmRwoWJ2+5Lr085X7naowMwKHDG1A==}
    engines: {node: ^6 || ^7 || ^8 || ^9 || ^10 || ^11 || ^12 || >=13.7}
    hasBin: true

  browserslist@4.24.5:
    resolution: {integrity: sha512-FDToo4Wo82hIdgc1CQ+NQD0hEhmpPjrZ3hiUgwgOG6IuTdlpr8jdjyG24P6cNP1yJpTLzS5OcGgSw0xmDU1/Tw==}
    engines: {node: ^6 || ^7 || ^8 || ^9 || ^10 || ^11 || ^12 || >=13.7}
    hasBin: true

  buffer@6.0.0:
    resolution: {integrity: sha512-Sxdxq98A+Y9kRjO/3+mc2IAxIyTAKqzBiYKpeo5EluWnw9535rI4fN8DeMGsiQqpqqaWtFtTdxQgHnku6IEjCA==}

  cac@6.7.14:
    resolution: {integrity: sha512-b6Ilus+c3RrdDk+JhLKUAQfzzgLEPy6wcXqS7f/xe1EETvsDP6GORG7SFuOs6cID5YkqchW/LXZbX5bc8j7ZcQ==}
    engines: {node: '>=8'}

  callsites@3.1.0:
    resolution: {integrity: sha512-P8BjAsXvZS+VIDUI11hHCQEv74YT67YUi5JJFNWIqL235sBmjX4+qx9Muvls5ivyNENctx46xQLQ3aTuE7ssaQ==}
    engines: {node: '>=6'}

  camelcase@8.0.0:
    resolution: {integrity: sha512-8WB3Jcas3swSvjIeA2yvCJ+Miyz5l1ZmB6HFb9R1317dt9LCQoswg/BGrmAmkWVEszSrrg4RwmO46qIm2OEnSA==}
    engines: {node: '>=16'}

  caniuse-lite@1.0.30001713:
    resolution: {integrity: sha512-wCIWIg+A4Xr7NfhTuHdX+/FKh3+Op3LBbSp2N5Pfx6T/LhdQy3GTyoTg48BReaW/MyMNZAkTadsBtai3ldWK0Q==}

  caniuse-lite@1.0.30001716:
    resolution: {integrity: sha512-49/c1+x3Kwz7ZIWt+4DvK3aMJy9oYXXG6/97JKsnjdCk/6n9vVyWL8NAwVt95Lwt9eigI10Hl782kDfZUUlRXw==}

  ccount@2.0.1:
    resolution: {integrity: sha512-eyrF0jiFpY+3drT6383f1qhkbGsLSifNAjA61IUjZjmLCWjItY6LB9ft9YhoDgwfmclB2zhu51Lc7+95b8NRAg==}

  chai@5.2.0:
    resolution: {integrity: sha512-mCuXncKXk5iCLhfhwTc0izo0gtEmpz5CtG2y8GiOINBlMVS6v8TMRc5TaLWKS6692m9+dVVfzgeVxR5UxWHTYw==}
    engines: {node: '>=12'}

  chalk@4.1.2:
    resolution: {integrity: sha512-oKnbhFyRIXpUuez8iBMmyEa4nbj4IOQyuhc/wy9kY7/WVPcwIO9VA668Pu8RkO7+0G76SLROeyw9CpQ061i4mA==}
    engines: {node: '>=10'}

  chalk@5.4.1:
    resolution: {integrity: sha512-zgVZuo2WcZgfUEmsn6eO3kINexW8RAE4maiQ8QNs8CtpPCSyMiYsULR3HQYkm3w8FIA3SberyMJMSldGsW+U3w==}
    engines: {node: ^12.17.0 || ^14.13 || >=16.0.0}

  character-entities-html4@2.1.0:
    resolution: {integrity: sha512-1v7fgQRj6hnSwFpq1Eu0ynr/CDEw0rXo2B61qXrLNdHZmPKgb7fqS1a2JwF0rISo9q77jDI8VMEHoApn8qDoZA==}

  character-entities-legacy@3.0.0:
    resolution: {integrity: sha512-RpPp0asT/6ufRm//AJVwpViZbGM/MkjQFxJccQRHmISF/22NBtsHqAWmL+/pmkPWoIUJdWyeVleTl1wydHATVQ==}

  character-entities@2.0.2:
    resolution: {integrity: sha512-shx7oQ0Awen/BRIdkjkvz54PnEEI/EjwXDSIZp86/KKdbafHh1Df/RYGBhn4hbe2+uKC9FnT5UCEdyPz3ai9hQ==}

  character-reference-invalid@2.0.1:
    resolution: {integrity: sha512-iBZ4F4wRbyORVsu0jPV7gXkOsGYjGHPmAyv+HiHG8gi5PtC9KI2j1+v8/tlibRvjoWX027ypmG/n0HtO5t7unw==}

  check-error@2.1.1:
    resolution: {integrity: sha512-OAlb+T7V4Op9OwdkjmguYRqncdlx5JiofwOAUkmTF+jNdHwzTaTs4sRAGpzLF3oOz5xAyDGrPgeIDFQmDOTiJw==}
    engines: {node: '>= 16'}

  chokidar@4.0.3:
    resolution: {integrity: sha512-Qgzu8kfBvo+cA4962jnP1KkS6Dop5NS6g7R5LFYJr4b8Ub94PPQXUksCw9PvXoeXPRRddRNC5C1JQUR2SMGtnA==}
    engines: {node: '>= 14.16.0'}

  chrome-trace-event@1.0.3:
    resolution: {integrity: sha512-p3KULyQg4S7NIHixdwbGX+nFHkoBiA4YQmyWtjb8XngSKV124nJmRysgAeujbUVb15vh+RvFUfCPqU7rXk+hZg==}
    engines: {node: '>=6.0'}

  ci-info@4.2.0:
    resolution: {integrity: sha512-cYY9mypksY8NRqgDB1XD1RiJL338v/551niynFTGkZOO2LHuB2OmOYxDIe/ttN9AHwrqdum1360G3ald0W9kCg==}
    engines: {node: '>=8'}

  cli-boxes@3.0.0:
    resolution: {integrity: sha512-/lzGpEWL/8PfI0BmBOPRwp0c/wFNX1RdUML3jK/RcSBA9T8mZDdQpqYBKtCFTOfQbwPqWEOpjqW+Fnayc0969g==}
    engines: {node: '>=10'}

  cliui@8.0.1:
    resolution: {integrity: sha512-BSeNnyus75C4//NQ9gQt1/csTXyo/8Sb+afLAkzAptFuMsod9HFokGNudZpi/oQV73hnVK+sR+5PVRMd+Dr7YQ==}
    engines: {node: '>=12'}

  clone@2.1.2:
    resolution: {integrity: sha512-3Pe/CF1Nn94hyhIYpjtiLhdCoEoz0DqQ+988E9gmeEdQZlojxnOb74wctFyuwWQHzqyf9X7C7MG8juUpqBJT8w==}
    engines: {node: '>=0.8'}

  clsx@2.1.1:
    resolution: {integrity: sha512-eYm0QWBtUrBWZWG0d386OGAw16Z995PiOVo2B7bjWSbHedGl5e0ZWaq65kOGgUSNesEIDkB9ISbTg/JK9dhCZA==}
    engines: {node: '>=6'}

  collapse-white-space@2.1.0:
    resolution: {integrity: sha512-loKTxY1zCOuG4j9f6EPnuyyYkf58RnhhWTvRoZEokgB+WbdXehfjFviyOVYkqzEWz1Q5kRiZdBYS5SwxbQYwzw==}

  color-convert@2.0.1:
    resolution: {integrity: sha512-RRECPsj7iu/xb5oKYcsFHSppFNnsj/52OVTRKb4zP5onXwVF3zVmmToNcOfGC+CRDpfK/U584fMg38ZHCaElKQ==}
    engines: {node: '>=7.0.0'}

  color-name@1.1.4:
    resolution: {integrity: sha512-dOy+3AuW3a2wNbZHIuMZpTcgjGuLU/uBL/ubcZF9OXbDo8ff4O8yVp5Bf0efS8uEoYo5q4Fx7dY9OgQGXgAsQA==}

  color-string@1.9.1:
    resolution: {integrity: sha512-shrVawQFojnZv6xM40anx4CkoDP+fZsw/ZerEMsW/pyzsRbElpsL/DBVW7q3ExxwusdNXI3lXpuhEZkzs8p5Eg==}

  color@4.2.3:
    resolution: {integrity: sha512-1rXeuUUiGGrykh+CeBdu5Ie7OJwinCgQY0bc7GCRxy5xVHy+moaqkpL/jqQq0MtQOeYcrqEz4abc5f0KtU7W4A==}
    engines: {node: '>=12.5.0'}

  comma-separated-tokens@2.0.3:
    resolution: {integrity: sha512-Fu4hJdvzeylCfQPp9SGWidpzrMs7tTrlu6Vb8XGaRGck8QSNZJJp538Wrb60Lax4fPwR64ViY468OIUTbRlGZg==}

  commander@12.1.0:
    resolution: {integrity: sha512-Vw8qHK3bZM9y/P10u3Vib8o/DdkvA2OtPtZvD871QKjy74Wj1WSKFILMPRPSdUSx5RFK1arlJzEtA4PkFgnbuA==}
    engines: {node: '>=18'}

  common-ancestor-path@1.0.1:
    resolution: {integrity: sha512-L3sHRo1pXXEqX8VU28kfgUY+YGsk09hPqZiZmLacNib6XNTCM8ubYeT7ryXQw8asB1sKgcU5lkB7ONug08aB8w==}

  convert-source-map@1.9.0:
    resolution: {integrity: sha512-ASFBup0Mz1uyiIjANan1jzLQami9z1PoYSZCiiYW2FczPbenXc45FZdBZLzOT+r6+iciuEModtmCti+hjaAk0A==}

  convert-source-map@2.0.0:
    resolution: {integrity: sha512-Kvp459HrV2FEJ1CAsi1Ku+MY3kasH19TFykTz2xWmMeq6bk2NU3XXvfJ+Q61m0xktWwt+1HSYf3JZsTms3aRJg==}

  cookie-es@1.2.2:
    resolution: {integrity: sha512-+W7VmiVINB+ywl1HGXJXmrqkOhpKrIiVZV6tQuV54ZyQC7MMuBt81Vc336GMLoHBq5hV/F9eXgt5Mnx0Rha5Fg==}

  cookie@1.0.2:
    resolution: {integrity: sha512-9Kr/j4O16ISv8zBBhJoi4bXOYNTkFLOqSL3UDB0njXxCXNezjeyVrJyGOWtgfs/q2km1gwBcfH8q1yEGoMYunA==}
    engines: {node: '>=18'}

  cosmiconfig@7.1.0:
    resolution: {integrity: sha512-AdmX6xUzdNASswsFtmwSt7Vj8po9IuqXm0UXz7QKPuEUmPB4XyjGfaAr2PSuELMwkRMVH1EpIkX5bTZGRB3eCA==}
    engines: {node: '>=10'}

  cosmiconfig@8.3.6:
    resolution: {integrity: sha512-kcZ6+W5QzcJ3P1Mt+83OUv/oHFqZHIx8DuxG6eZ5RGMERoLqp4BuGjhHLYGK+Kf5XVkQvqBSmAy/nGWN3qDgEA==}
    engines: {node: '>=14'}
    peerDependencies:
      typescript: '>=4.9.5'
    peerDependenciesMeta:
      typescript:
        optional: true

  cross-fetch@3.2.0:
    resolution: {integrity: sha512-Q+xVJLoGOeIMXZmbUK4HYk+69cQH6LudR0Vu/pRm2YlU/hDV9CiS0gKUMaWY5f2NeUH9C1nV3bsTlCo0FsTV1Q==}

  cross-spawn@7.0.6:
    resolution: {integrity: sha512-uV2QOWP2nWzsy2aMp8aRibhi9dlzF5Hgh5SHaB9OiTGEyDTiJJyx0uy51QXdyWbtAHNua4XJzUKca3OzKUd3vA==}
    engines: {node: '>= 8'}

  crossws@0.3.5:
    resolution: {integrity: sha512-ojKiDvcmByhwa8YYqbQI/hg7MEU0NC03+pSdEq4ZUnZR9xXpwk7E43SMNGkn+JxJGPFtNvQ48+vV2p+P1ml5PA==}

  css-selector-parser@3.1.2:
    resolution: {integrity: sha512-WfUcL99xWDs7b3eZPoRszWVfbNo8ErCF15PTvVROjkShGlAfjIkG6hlfj/sl6/rfo5Q9x9ryJ3VqVnAZDA+gcw==}

  css-tree@3.1.0:
    resolution: {integrity: sha512-0eW44TGN5SQXU1mWSkKwFstI/22X2bG1nYzZTYMAWjylYURhse752YgbE4Cx46AC+bAvI+/dYTPRk1LqSUnu6w==}
    engines: {node: ^10 || ^12.20.0 || ^14.13.0 || >=15.0.0}

  cssesc@3.0.0:
    resolution: {integrity: sha512-/Tb/JcjK111nNScGob5MNtsntNM1aCNUDipB/TkwZFhyDrrE47SOx/18wF2bbjgc3ZzCSKW1T5nt5EbFoAz/Vg==}
    engines: {node: '>=4'}
    hasBin: true

  csstype@3.1.3:
    resolution: {integrity: sha512-M1uQkMl8rQK/szD0LNhtqxIPLpimGm8sOBwU7lLnCpSbTyY3yeU1Vc7l4KT5zT4s/yOxHH5O7tIuuLOCnLADRw==}

  debug@4.4.0:
    resolution: {integrity: sha512-6WTZ/IxCY/T6BALoZHaE4ctp9xm+Z5kY/pzYaCHRFeyVhojxlrm+46y68HA6hr0TcwEssoxNiDEUJQjfPZ/RYA==}
    engines: {node: '>=6.0'}
    peerDependencies:
      supports-color: '*'
    peerDependenciesMeta:
      supports-color:
        optional: true

  decode-named-character-reference@1.1.0:
    resolution: {integrity: sha512-Wy+JTSbFThEOXQIR2L6mxJvEs+veIzpmqD7ynWxMXGpnk3smkHQOp6forLdHsKpAMW9iJpaBBIxz285t1n1C3w==}

  deep-eql@5.0.2:
    resolution: {integrity: sha512-h5k/5U50IJJFpzfL6nO9jaaumfjO/f2NjK/oYB2Djzm4p9L+3T9qWpZqZ2hAbLPuuYq9wrU08WQyBTL5GbPk5Q==}
    engines: {node: '>=6'}

  defu@6.1.4:
    resolution: {integrity: sha512-mEQCMmwJu317oSz8CwdIOdwf3xMif1ttiM8LTufzc3g6kR+9Pe236twL8j3IYT1F7GfRgGcW6MWxzZjLIkuHIg==}

  dequal@2.0.3:
    resolution: {integrity: sha512-0je+qPKHEMohvfRTCEo3CrPG6cAzAYgmzKyxRiYSSDkS6eGJdyVJm7WaYA5ECaAD9wLB2T4EEeymA5aFVcYXCA==}
    engines: {node: '>=6'}

  destr@2.0.5:
    resolution: {integrity: sha512-ugFTXCtDZunbzasqBxrK93Ik/DRYsO6S/fedkWEMKqt04xZ4csmnmwGDBAb07QWNaGMAmnTIemsYZCksjATwsA==}

  detect-libc@1.0.3:
    resolution: {integrity: sha512-pGjwhsmsp4kL2RTz08wcOlGN83otlqHeD/Z5T8GXZB+/YcpQ/dgo+lbU8ZsGxV0HIvqqxo9l7mqYwyYMD9bKDg==}
    engines: {node: '>=0.10'}
    hasBin: true

  detect-libc@2.0.4:
    resolution: {integrity: sha512-3UDv+G9CsCKO1WKMGw9fwq/SWJYbI0c5Y7LU1AXYoDdbhE2AHQ6N6Nb34sG8Fj7T5APy8qXDCKuuIHd1BR0tVA==}
    engines: {node: '>=8'}

  deterministic-object-hash@2.0.2:
    resolution: {integrity: sha512-KxektNH63SrbfUyDiwXqRb1rLwKt33AmMv+5Nhsw1kqZ13SJBRTgZHtGbE+hH3a1mVW1cz+4pqSWVPAtLVXTzQ==}
    engines: {node: '>=18'}

  devalue@5.1.1:
    resolution: {integrity: sha512-maua5KUiapvEwiEAe+XnlZ3Rh0GD+qI1J/nb9vrJc3muPXvcF/8gXYTWF76+5DAqHyDUtOIImEuo0YKE9mshVw==}

  devlop@1.1.0:
    resolution: {integrity: sha512-RWmIqhcFf1lRYBvNmr7qTNuyCt/7/ns2jbpp1+PalgE/rDQcBT0fioSMUpJ93irlUhC5hrg4cYqe6U+0ImW0rA==}

  dfa@1.2.0:
    resolution: {integrity: sha512-ED3jP8saaweFTjeGX8HQPjeC1YYyZs98jGNZx6IiBvxW7JG5v492kamAQB3m2wop07CvU/RQmzcKr6bgcC5D/Q==}

  diff@5.2.0:
    resolution: {integrity: sha512-uIFDxqpRZGZ6ThOk84hEfqWoHx2devRFvpTZcTHur85vImfaxUbTW9Ryh4CpCuDnToOP1CEtXKIgytHBPVff5A==}
    engines: {node: '>=0.3.1'}

  direction@2.0.1:
    resolution: {integrity: sha512-9S6m9Sukh1cZNknO1CWAr2QAWsbKLafQiyM5gZ7VgXHeuaoUwffKN4q6NC4A/Mf9iiPlOXQEKW/Mv/mh9/3YFA==}
    hasBin: true

  dlv@1.1.3:
    resolution: {integrity: sha512-+HlytyjlPKnIG8XuRG8WvmBP8xs8P71y+SKKS6ZXWoEgLuePxtDoUEiH7WkdePWrQ5JBpE6aoVqfZfJUQkjXwA==}

  dom-helpers@5.2.1:
    resolution: {integrity: sha512-nRCa7CK3VTrM2NmGkIy4cbK7IZlgBE/PYMn55rrXefr5xXDP0LdtfPnblFDoVdcAfslJ7or6iqAUnx0CCGIWQA==}

  dom-serializer@1.4.1:
    resolution: {integrity: sha512-VHwB3KfrcOOkelEG2ZOfxqLZdfkil8PtJi4P8N2MMXucZq2yLp75ClViUlOVwyoHEDjYU433Aq+5zWP61+RGag==}

  dom-serializer@2.0.0:
    resolution: {integrity: sha512-wIkAryiqt/nV5EQKqQpo3SToSOV9J0DnbJqwK7Wv/Trc92zIAYZ4FlMu+JPFW1DfGFt81ZTCGgDEabffXeLyJg==}

  domelementtype@2.3.0:
    resolution: {integrity: sha512-OLETBj6w0OsagBwdXnPdN0cnMfF9opN69co+7ZrbfPGrdpPVNBUj02spi6B1N7wChLQiPn4CSH/zJvXw56gmHw==}

  domhandler@4.3.1:
    resolution: {integrity: sha512-GrwoxYN+uWlzO8uhUXRl0P+kHE4GtVPfYzVLcUxPL7KNdHKj66vvlhiweIHqYYXWlw+T8iLMp42Lm67ghw4WMQ==}
    engines: {node: '>= 4'}

  domhandler@5.0.3:
    resolution: {integrity: sha512-cgwlv/1iFQiFnU96XXgROh8xTeetsnJiDsTc7TYCLFd9+/WNkIqPTxiM/8pSd8VIrhXGTf1Ny1q1hquVqDJB5w==}
    engines: {node: '>= 4'}

  domutils@2.8.0:
    resolution: {integrity: sha512-w96Cjofp72M5IIhpjgobBimYEfoPjx1Vx0BSX9P30WBdZW2WIKU0T1Bd0kz2eNZ9ikjKgHbEyKx8BB6H1L3h3A==}

  domutils@3.2.2:
    resolution: {integrity: sha512-6kZKyUajlDuqlHKVX1w7gyslj9MPIXzIFiz/rGu35uC1wMi+kMhQwGhl4lt9unC9Vb9INnY9Z3/ZA3+FhASLaw==}

  dotenv-expand@11.0.7:
    resolution: {integrity: sha512-zIHwmZPRshsCdpMDyVsqGmgyP0yT8GAgXUnkdAoJisxvf33k7yO6OuoKmcTGuXPWSsm8Oh88nZicRLA9Y0rUeA==}
    engines: {node: '>=12'}

  dotenv@16.5.0:
    resolution: {integrity: sha512-m/C+AwOAr9/W1UOIZUo232ejMNnJAJtYQjUbHoNTBNTJSvqzzDh7vnrei3o3r3m9blf6ZoDkvcw0VmozNRFJxg==}
    engines: {node: '>=12'}

  dset@3.1.4:
    resolution: {integrity: sha512-2QF/g9/zTaPDc3BjNcVTGoBbXBgYfMTTceLaYcFJ/W9kggFUkhxD/hMEeuLKbugyef9SqAx8cpgwlIP/jinUTA==}
    engines: {node: '>=4'}

  eastasianwidth@0.2.0:
    resolution: {integrity: sha512-I88TYZWc9XiYHRQ4/3c5rjjfgkjhLyW2luGIheGERbNQ6OY7yTybanSpDXZa8y7VUP9YmDcYa+eyq4ca7iLqWA==}

  electron-to-chromium@1.5.136:
    resolution: {integrity: sha512-kL4+wUTD7RSA5FHx5YwWtjDnEEkIIikFgWHR4P6fqjw1PPLlqYkxeOb++wAauAssat0YClCy8Y3C5SxgSkjibQ==}

  electron-to-chromium@1.5.149:
    resolution: {integrity: sha512-UyiO82eb9dVOx8YO3ajDf9jz2kKyt98DEITRdeLPstOEuTlLzDA4Gyq5K9he71TQziU5jUVu2OAu5N48HmQiyQ==}

  emmet@2.4.11:
    resolution: {integrity: sha512-23QPJB3moh/U9sT4rQzGgeyyGIrcM+GH5uVYg2C6wZIxAIJq7Ng3QLT79tl8FUwDXhyq9SusfknOrofAKqvgyQ==}

  emoji-regex@10.4.0:
    resolution: {integrity: sha512-EC+0oUMY1Rqm4O6LLrgjtYDvcVYTy7chDnM4Q7030tP4Kwj3u/pR6gP9ygnp2CJMK5Gq+9Q2oqmrFJAz01DXjw==}

  emoji-regex@8.0.0:
    resolution: {integrity: sha512-MSjYzcWNOA0ewAHpz0MxpYFvwg6yjy1NG3xteoqz644VCo/RPgnr1/GGt+ic3iJTzQ8Eu3TdM14SawnVUmGE6A==}

  emoji-regex@9.2.2:
    resolution: {integrity: sha512-L18DaJsXSUk2+42pv8mLs5jJT2hqFkFE4j21wOmgbUqsZ2hL72NsUU785g9RXgo3s0ZNgVl42TiHp3ZtOv/Vyg==}

  entities@2.2.0:
    resolution: {integrity: sha512-p92if5Nz619I0w+akJrLZH0MX0Pb5DX39XOwQTtXSdQQOaYH03S1uIQp4mhOZtAXrxq4ViO67YTiLBo2638o9A==}

  entities@3.0.1:
    resolution: {integrity: sha512-WiyBqoomrwMdFG1e0kqvASYfnlb0lp8M5o5Fw2OFq1hNZxxcNk8Ik0Xm7LxzBhuidnZB/UtBqVCgUz3kBOP51Q==}
    engines: {node: '>=0.12'}

  entities@4.5.0:
    resolution: {integrity: sha512-V0hjH4dGPh9Ao5p0MoRY6BVqtwCjhz6vI5LT8AJ55H+4g9/4vbHx1I54fS0XuclLhDHArPQCiMjDxjaL8fPxhw==}
    engines: {node: '>=0.12'}

  entities@6.0.0:
    resolution: {integrity: sha512-aKstq2TDOndCn4diEyp9Uq/Flu2i1GlLkc6XIDQSDMuaFE3OPW5OphLCyQ5SpSJZTb4reN+kTcYru5yIfXoRPw==}
    engines: {node: '>=0.12'}

  error-ex@1.3.2:
    resolution: {integrity: sha512-7dFHNmqeFSEt2ZBsCriorKnn3Z2pj+fd9kmI6QoWw4//DL+icEBfc0U7qJCisqrTsKTjw4fNFy2pW9OqStD84g==}

  es-module-lexer@1.7.0:
    resolution: {integrity: sha512-jEQoCwk8hyb2AZziIOLhDqpm5+2ww5uIE6lkO/6jcOCusfk6LhMHpXXfBLXTZ7Ydyt0j4VoUQv6uGNYbdW+kBA==}

  esast-util-from-estree@2.0.0:
    resolution: {integrity: sha512-4CyanoAudUSBAn5K13H4JhsMH6L9ZP7XbLVe/dKybkxMO7eDyLsT8UHl9TRNrU2Gr9nz+FovfSIjuXWJ81uVwQ==}

  esast-util-from-js@2.0.1:
    resolution: {integrity: sha512-8Ja+rNJ0Lt56Pcf3TAmpBZjmx8ZcK5Ts4cAzIOjsjevg9oSXJnl6SUQ2EevU8tv3h6ZLWmoKL5H4fgWvdvfETw==}

  esbuild@0.21.5:
    resolution: {integrity: sha512-mg3OPMV4hXywwpoDxu3Qda5xCKQi+vCTZq8S9J/EpkhB2HzKXq4SNFZE3+NK93JYxc8VMSep+lOUSC/RVKaBqw==}
    engines: {node: '>=12'}
    hasBin: true

  esbuild@0.25.4:
    resolution: {integrity: sha512-8pgjLUcUjcgDg+2Q4NYXnPbo/vncAY4UmyaCm0jZevERqCHZIaWwdJHkf8XQtu4AxSKCdvrUbT0XUr1IdZzI8Q==}
    engines: {node: '>=18'}
    hasBin: true

  escalade@3.2.0:
    resolution: {integrity: sha512-WUj2qlxaQtO4g6Pq5c29GTcWGDyd8itL8zTlipgECz3JesAiiOKotd8JU6otB3PACgG6xkJUyVhboMS+bje/jA==}
    engines: {node: '>=6'}

  escape-string-regexp@4.0.0:
    resolution: {integrity: sha512-TtpcNJ3XAzx3Gq8sWRzJaVajRs0uVxA2YAkdb1jm2YkPz4G6egUFAyA3n5vtEIZefPk5Wa4UXbKuS5fKkJWdgA==}
    engines: {node: '>=10'}

  escape-string-regexp@5.0.0:
    resolution: {integrity: sha512-/veY75JbMK4j1yjvuUxuVsiS/hr/4iHs9FTT6cgTexxdE0Ly/glccBAkloH/DofkjRbZU3bnoj38mOmhkZ0lHw==}
    engines: {node: '>=12'}

  estree-util-attach-comments@3.0.0:
    resolution: {integrity: sha512-cKUwm/HUcTDsYh/9FgnuFqpfquUbwIqwKM26BVCGDPVgvaCl/nDCCjUfiLlx6lsEZ3Z4RFxNbOQ60pkaEwFxGw==}

  estree-util-build-jsx@3.0.1:
    resolution: {integrity: sha512-8U5eiL6BTrPxp/CHbs2yMgP8ftMhR5ww1eIKoWRMlqvltHF8fZn5LRDvTKuxD3DUn+shRbLGqXemcP51oFCsGQ==}

  estree-util-is-identifier-name@3.0.0:
    resolution: {integrity: sha512-hFtqIDZTIUZ9BXLb8y4pYGyk6+wekIivNVTcmvk8NoOh+VeRn5y6cEHzbURrWbfp1fIqdVipilzj+lfaadNZmg==}

  estree-util-scope@1.0.0:
    resolution: {integrity: sha512-2CAASclonf+JFWBNJPndcOpA8EMJwa0Q8LUFJEKqXLW6+qBvbFZuF5gItbQOs/umBUkjviCSDCbBwU2cXbmrhQ==}

  estree-util-to-js@2.0.0:
    resolution: {integrity: sha512-WDF+xj5rRWmD5tj6bIqRi6CkLIXbbNQUcxQHzGysQzvHmdYG2G7p/Tf0J0gpxGgkeMZNTIjT/AoSvC9Xehcgdg==}

  estree-util-visit@2.0.0:
    resolution: {integrity: sha512-m5KgiH85xAhhW8Wta0vShLcUvOsh3LLPI2YVwcbio1l7E09NTLL1EyMZFM1OyWowoH0skScNbhOPl4kcBgzTww==}

  estree-walker@2.0.2:
    resolution: {integrity: sha512-Rfkk/Mp/DL7JVje3u18FxFujQlTNR2q6QfMSMB7AvCBx91NGj/ba3kCfza0f6dVDbw7YlRf/nDrn7pQrCCyQ/w==}

  estree-walker@3.0.3:
    resolution: {integrity: sha512-7RUKfXgSMMkzt6ZuXmqapOurLGPPfgj6l9uRZ7lRGolvk0y2yocc35LdcxKC5PQZdn2DMqioAQ2NoWcrTKmm6g==}

  eventemitter3@5.0.1:
    resolution: {integrity: sha512-GWkBvjiSZK87ELrYOSESUYeVIc9mvLLf/nXalMOS5dYrgZq9o5OVkbZAVM06CVxYsCwH9BDZFPlQTlPA1j4ahA==}

  expect-type@1.2.1:
    resolution: {integrity: sha512-/kP8CAwxzLVEeFrMm4kMmy4CCDlpipyA7MYLVrdJIkV0fYF0UaigQHRsxHiuY/GEea+bh4KSv3TIlgr+2UL6bw==}
    engines: {node: '>=12.0.0'}

  expressive-code@0.41.2:
    resolution: {integrity: sha512-aLZiZaqorRtNExtGpUjK9zFH9aTpWeoTXMyLo4b4IcuXfPqtLPPxhRm/QlPb8QqIcMMXnSiGRHSFpQfX0m7HJw==}

  extend@3.0.2:
    resolution: {integrity: sha512-fjquC59cD7CyW6urNXK0FBufkZcoiGG80wTuPujX590cB5Ttln20E2UB4S/WARVqhXffZl2LNgS+gQdPIIim/g==}

  fast-deep-equal@3.1.3:
    resolution: {integrity: sha512-f3qQ9oQy9j2AhBe/H9VC91wLmKBCCU/gDOnKNAYG5hswO7BLKj09Hc5HYNz9cGI++xlpDCIgDaitVs03ATR84Q==}

  fast-glob@3.3.3:
    resolution: {integrity: sha512-7MptL8U0cqcFdzIzwOTHoilX9x5BrNqye7Z/LuC7kCMRio1EMSyqRK3BEAUD7sXRq4iT4AzTVuZdhgQ2TCvYLg==}
    engines: {node: '>=8.6.0'}

  fast-uri@3.0.6:
    resolution: {integrity: sha512-Atfo14OibSv5wAp4VWNsFYE1AchQRTv9cBGWET4pZWHzYshFSS9NQI6I57rdKn9croWVMbYFbLhJ+yJvmZIIHw==}

  fastq@1.19.1:
    resolution: {integrity: sha512-GwLTyxkCXjXbxqIhTsMI2Nui8huMPtnxg7krajPJAjnEG/iiOS7i+zCtWGZR9G0NBKbXKh6X9m9UIsYX/N6vvQ==}

  fdir@6.4.4:
    resolution: {integrity: sha512-1NZP+GK4GfuAv3PqKvxQRDMjdSRZjnkq7KfhlNrCNNlZ0ygQFpebfrnfnq/W7fpUnAv9aGWmY1zKx7FYL3gwhg==}
    peerDependencies:
      picomatch: ^3 || ^4
    peerDependenciesMeta:
      picomatch:
        optional: true

  fflate@0.8.2:
    resolution: {integrity: sha512-cPJU47OaAoCbg0pBvzsgpTPhmhqI5eJjh/JIu8tPj5q+T7iLvW/JAYUqmE7KOB4R1ZyEhzBaIQpQpardBF5z8A==}

  file-saver@2.0.5:
    resolution: {integrity: sha512-P9bmyZ3h/PRG+Nzga+rbdI4OEpNDzAVyy74uVO9ATgzLK6VtAsYybF/+TOCvrc0MO793d6+42lLyZTw7/ArVzA==}

  fill-range@7.0.1:
    resolution: {integrity: sha512-qOo9F+dMUmC2Lcb4BbVvnKJxTPjCm+RRpe4gDuGrzkL7mEVl/djYSu2OdQ2Pa302N4oqkSg9ir6jaLWJ2USVpQ==}
    engines: {node: '>=8'}

  fill-range@7.1.1:
    resolution: {integrity: sha512-YsGpe3WHLK8ZYi4tWDg2Jy3ebRz2rXowDxnld4bkQB00cc/1Zw9AWnC0i9ztDJitivtQvaI9KaLyKrc+hBW0yg==}
    engines: {node: '>=8'}

  find-root@1.1.0:
    resolution: {integrity: sha512-NKfW6bec6GfKc0SGx1e07QZY9PE99u0Bft/0rzSD5k3sO/vwkVUpDUKVm5Gpp5Ue3YfShPFTX2070tDs5kB9Ng==}

  flattie@1.1.1:
    resolution: {integrity: sha512-9UbaD6XdAL97+k/n+N7JwX46K/M6Zc6KcFYskrYL8wbBV/Uyk0CTAMY0VT+qiK5PM7AIc9aTWYtq65U7T+aCNQ==}
    engines: {node: '>=8'}

  fontace@0.3.0:
    resolution: {integrity: sha512-czoqATrcnxgWb/nAkfyIrRp6Q8biYj7nGnL6zfhTcX+JKKpWHFBnb8uNMw/kZr7u++3Y3wYSYoZgHkCcsuBpBg==}

  fontkit@2.0.4:
    resolution: {integrity: sha512-syetQadaUEDNdxdugga9CpEYVaQIxOwk7GlwZWWZ19//qW4zE5bknOKeMBDYAASwnpaSHKJITRLMF9m1fp3s6g==}

  foreground-child@3.3.1:
    resolution: {integrity: sha512-gIXjKqtFuWEgzFRJA9WCQeSJLZDjgJUOMCMzxtvFq/37KojM1BFGufqsCy0r4qSQmYLsZYMeyRqzIWOMup03sw==}
    engines: {node: '>=14'}

  fsevents@2.3.3:
    resolution: {integrity: sha512-5xoDfX+fL7faATnagmWPpbFtwh/R77WmMMqqHGS65C3vvB0YHrgF+B1YmZ3441tMj5n63k0212XNoJwzlhffQw==}
    engines: {node: ^8.16.0 || ^10.6.0 || >=11.0.0}
    os: [darwin]

  function-bind@1.1.2:
    resolution: {integrity: sha512-7XHNxH7qX9xG5mIwxkhumTox/MIRNcOgDrxWsMt2pAr23WHp6MrRlN7FBSFpCpr+oVO0F744iUgR82nJMfG2SA==}

  gensync@1.0.0-beta.2:
    resolution: {integrity: sha512-3hN7NaskYvMDLQY55gnW3NQ+mesEAepTqlg+VEbj7zzqEMBVNhzcGYYeqFo/TlYz6eQiFcp1HcsCZO+nGgS8zg==}
    engines: {node: '>=6.9.0'}

  get-caller-file@2.0.5:
    resolution: {integrity: sha512-DyFP3BM/3YHTQOCUL/w0OZHR0lpKeGrxotcHWcqNEdnltqFwXVfhEBQ94eIo34AfQpo0rGki4cyIiftY06h2Fg==}
    engines: {node: 6.* || 8.* || >= 10.*}

  get-east-asian-width@1.3.0:
    resolution: {integrity: sha512-vpeMIQKxczTD/0s2CdEWHcb0eeJe6TFjxb+J5xgX7hScxqrGuyjmv4c1D4A/gelKfyox0gJJwIHF+fLjeaM8kQ==}
    engines: {node: '>=18'}

  get-port@4.2.0:
    resolution: {integrity: sha512-/b3jarXkH8KJoOMQc3uVGHASwGLPq3gSFJ7tgJm2diza+bydJPTGOibin2steecKeOylE8oY2JERlVWkAJO6yw==}
    engines: {node: '>=6'}

  github-slugger@2.0.0:
    resolution: {integrity: sha512-IaOQ9puYtjrkq7Y0Ygl9KDZnrf/aiUJYUpVf89y8kyaxbRG7Y1SrX/jaumrv81vc61+kiMempujsM3Yw7w5qcw==}

  glob-parent@5.1.2:
    resolution: {integrity: sha512-AOIgSQCepiJYwP3ARnGx+5VnTu2HBYdzbGP45eLw1vr3zB3vZLeyed1sC9hnbcOc9/SrMyM5RPQrkGz4aS9Zow==}
    engines: {node: '>= 6'}

  glob@10.4.5:
    resolution: {integrity: sha512-7Bv8RF0k6xjo7d4A/PxYLbUCfb6c+Vpd2/mB2yRDlew7Jb5hEXiCD9ibfO7wpk8i4sevK6DFny9h7EYbM3/sHg==}
    hasBin: true

  globals@11.12.0:
    resolution: {integrity: sha512-WOBp/EEGUiIsJSp7wcv/y6MO+lV9UoncWqxuFfm8eBwzWNgyfBd6Gz+IeKQ9jCmyhoH99g15M3T+QaVHFjizVA==}
    engines: {node: '>=4'}

  globals@13.24.0:
    resolution: {integrity: sha512-AhO5QUcj8llrbG09iWhPU2B204J1xnPeL8kQmVorSsy+Sjj1sk8gIyh6cUocGmH4L0UuhAJy+hJMRA4mgA4mFQ==}
    engines: {node: '>=8'}

  h3@1.15.3:
    resolution: {integrity: sha512-z6GknHqyX0h9aQaTx22VZDf6QyZn+0Nh+Ym8O/u0SGSkyF5cuTJYKlc8MkzW3Nzf9LE1ivcpmYC3FUGpywhuUQ==}

  has-flag@4.0.0:
    resolution: {integrity: sha512-EykJT/Q1KjTWctppgIAgfSO0tKVuZUjhgMr17kqTumMl6Afv3EISleU7qZUzoXDFTAHTDC4NOoG/ZxU3EvlMPQ==}
    engines: {node: '>=8'}

  hasown@2.0.2:
    resolution: {integrity: sha512-0hJU9SCPvmMzIBdZFqNPXWa6dqh7WdH0cII9y+CyS8rG3nL48Bclra9HmKhVVUHyPWNH5Y7xDwAB7bfgSjkUMQ==}
    engines: {node: '>= 0.4'}

  hast-util-embedded@3.0.0:
    resolution: {integrity: sha512-naH8sld4Pe2ep03qqULEtvYr7EjrLK2QHY8KJR6RJkTUjPGObe1vnx585uzem2hGra+s1q08DZZpfgDVYRbaXA==}

  hast-util-format@1.1.0:
    resolution: {integrity: sha512-yY1UDz6bC9rDvCWHpx12aIBGRG7krurX0p0Fm6pT547LwDIZZiNr8a+IHDogorAdreULSEzP82Nlv5SZkHZcjA==}

  hast-util-from-html@2.0.3:
    resolution: {integrity: sha512-CUSRHXyKjzHov8yKsQjGOElXy/3EKpyX56ELnkHH34vDVw1N1XSQ1ZcAvTyAPtGqLTuKP/uxM+aLkSPqF/EtMw==}

  hast-util-from-parse5@8.0.3:
    resolution: {integrity: sha512-3kxEVkEKt0zvcZ3hCRYI8rqrgwtlIOFMWkbclACvjlDw8Li9S2hk/d51OI0nr/gIpdMHNepwgOKqZ/sy0Clpyg==}

  hast-util-has-property@3.0.0:
    resolution: {integrity: sha512-MNilsvEKLFpV604hwfhVStK0usFY/QmM5zX16bo7EjnAEGofr5YyI37kzopBlZJkHD4t887i+q/C8/tr5Q94cA==}

  hast-util-is-body-ok-link@3.0.1:
    resolution: {integrity: sha512-0qpnzOBLztXHbHQenVB8uNuxTnm/QBFUOmdOSsEn7GnBtyY07+ENTWVFBAnXd/zEgd9/SUG3lRY7hSIBWRgGpQ==}

  hast-util-is-element@3.0.0:
    resolution: {integrity: sha512-Val9mnv2IWpLbNPqc/pUem+a7Ipj2aHacCwgNfTiK0vJKl0LF+4Ba4+v1oPHFpf3bLYmreq0/l3Gud9S5OH42g==}

  hast-util-minify-whitespace@1.0.1:
    resolution: {integrity: sha512-L96fPOVpnclQE0xzdWb/D12VT5FabA7SnZOUMtL1DbXmYiHJMXZvFkIZfiMmTCNJHUeO2K9UYNXoVyfz+QHuOw==}

  hast-util-parse-selector@4.0.0:
    resolution: {integrity: sha512-wkQCkSYoOGCRKERFWcxMVMOcYE2K1AaNLU8DXS9arxnLOUEWbOXKXiJUNzEpqZ3JOKpnha3jkFrumEjVliDe7A==}

  hast-util-phrasing@3.0.1:
    resolution: {integrity: sha512-6h60VfI3uBQUxHqTyMymMZnEbNl1XmEGtOxxKYL7stY2o601COo62AWAYBQR9lZbYXYSBoxag8UpPRXK+9fqSQ==}

  hast-util-raw@9.1.0:
    resolution: {integrity: sha512-Y8/SBAHkZGoNkpzqqfCldijcuUKh7/su31kEBp67cFY09Wy0mTRgtsLYsiIxMJxlu0f6AA5SUTbDR8K0rxnbUw==}

  hast-util-select@6.0.4:
    resolution: {integrity: sha512-RqGS1ZgI0MwxLaKLDxjprynNzINEkRHY2i8ln4DDjgv9ZhcYVIHN9rlpiYsqtFwrgpYU361SyWDQcGNIBVu3lw==}

  hast-util-to-estree@3.1.3:
    resolution: {integrity: sha512-48+B/rJWAp0jamNbAAf9M7Uf//UVqAoMmgXhBdxTDJLGKY+LRnZ99qcG+Qjl5HfMpYNzS5v4EAwVEF34LeAj7w==}

  hast-util-to-html@9.0.5:
    resolution: {integrity: sha512-OguPdidb+fbHQSU4Q4ZiLKnzWo8Wwsf5bZfbvu7//a9oTYoqD/fWpe96NuHkoS9h0ccGOTe0C4NGXdtS0iObOw==}

  hast-util-to-jsx-runtime@2.3.6:
    resolution: {integrity: sha512-zl6s8LwNyo1P9uw+XJGvZtdFF1GdAkOg8ujOw+4Pyb76874fLps4ueHXDhXWdk6YHQ6OgUtinliG7RsYvCbbBg==}

  hast-util-to-parse5@8.0.0:
    resolution: {integrity: sha512-3KKrV5ZVI8if87DVSi1vDeByYrkGzg4mEfeu4alwgmmIeARiBLKCZS2uw5Gb6nU9x9Yufyj3iudm6i7nl52PFw==}

  hast-util-to-string@3.0.1:
    resolution: {integrity: sha512-XelQVTDWvqcl3axRfI0xSeoVKzyIFPwsAGSLIsKdJKQMXDYJS4WYrBNF/8J7RdhIcFI2BOHgAifggsvsxp/3+A==}

  hast-util-to-text@4.0.2:
    resolution: {integrity: sha512-KK6y/BN8lbaq654j7JgBydev7wuNMcID54lkRav1P0CaE1e47P72AWWPiGKXTJU271ooYzcvTAn/Zt0REnvc7A==}

  hast-util-whitespace@3.0.0:
    resolution: {integrity: sha512-88JUN06ipLwsnv+dVn+OIYOvAuvBMy/Qoi6O7mQHxdPXpjy+Cd6xRkWwux7DKO+4sYILtLBRIKgsdpS2gQc7qw==}

  hastscript@9.0.1:
    resolution: {integrity: sha512-g7df9rMFX/SPi34tyGCyUBREQoKkapwdY/T04Qn9TDWfHhAYt4/I0gMVirzK5wEzeUqIjEB+LXC/ypb7Aqno5w==}

  hoist-non-react-statics@3.3.2:
    resolution: {integrity: sha512-/gGivxi8JPKWNm/W0jSmzcMPpfpPLc3dY/6GxhX2hQ9iGj3aDfklV4ET7NjKpSinLpJ5vafa9iiGIEZg10SfBw==}

  html-escaper@2.0.2:
    resolution: {integrity: sha512-H2iMtd0I4Mt5eYiapRdIDjp+XzelXQ0tFE4JS7YFwFevXXMmOp9myNrUvCg0D6ws8iqkRPBfKHgbwig1SmlLfg==}

  html-escaper@3.0.3:
    resolution: {integrity: sha512-RuMffC89BOWQoY0WKGpIhn5gX3iI54O6nRA0yC124NYVtzjmFWBIiFd8M0x+ZdX0P9R4lADg1mgP8C7PxGOWuQ==}

  html-void-elements@3.0.0:
    resolution: {integrity: sha512-bEqo66MRXsUGxWHV5IP0PUiAWwoEjba4VCzg0LjFJBpchPaTfyfCKTG6bc5F8ucKec3q5y6qOdGyYTSBEvhCrg==}

  html-whitespace-sensitive-tag-names@3.0.1:
    resolution: {integrity: sha512-q+310vW8zmymYHALr1da4HyXUQ0zgiIwIicEfotYPWGN0OJVEN/58IJ3A4GBYcEq3LGAZqKb+ugvP0GNB9CEAA==}

  htmlnano@2.1.0:
    resolution: {integrity: sha512-jVGRE0Ep9byMBKEu0Vxgl8dhXYOUk0iNQ2pjsG+BcRB0u0oDF5A9p/iBGMg/PGKYUyMD0OAGu8dVT5Lzj8S58g==}
    peerDependencies:
      cssnano: ^6.0.0
      postcss: ^8.3.11
      purgecss: ^5.0.0
      relateurl: ^0.2.7
      srcset: 4.0.0
      svgo: ^3.0.2
      terser: ^5.10.0
      uncss: ^0.17.3
    peerDependenciesMeta:
      cssnano:
        optional: true
      postcss:
        optional: true
      purgecss:
        optional: true
      relateurl:
        optional: true
      srcset:
        optional: true
      svgo:
        optional: true
      terser:
        optional: true
      uncss:
        optional: true

  htmlparser2@7.2.0:
    resolution: {integrity: sha512-H7MImA4MS6cw7nbyURtLPO1Tms7C5H602LRETv95z1MxO/7CP7rDVROehUYeYBUYEON94NXXDEPmZuq+hX4sog==}

  htmlparser2@9.1.0:
    resolution: {integrity: sha512-5zfg6mHUoaer/97TxnGpxmbR7zJtPwIYFMZ/H5ucTlPZhKvtum05yiPK3Mgai3a0DyVxv7qYqoweaEd2nrYQzQ==}

  http-cache-semantics@4.1.1:
    resolution: {integrity: sha512-er295DKPVsV82j5kw1Gjt+ADA/XYHsajl82cGNQG2eyoPkvgUhX+nDIyelzhIWbbsXP39EHcI6l5tYs2FYqYXQ==}

  i18next@23.16.8:
    resolution: {integrity: sha512-06r/TitrM88Mg5FdUXAKL96dJMzgqLE5dv3ryBAra4KCwD9mJ4ndOTS95ZuymIGoE+2hzfdaMak2X11/es7ZWg==}

  ieee754@1.2.1:
    resolution: {integrity: sha512-dcyqhDvX1C46lXZcVqCpK+FtMRQVdIMN6/Df5js2zouUsqG7I6sFxitIC+7KYK29KdXOLHdu9zL4sFnoVQnqaA==}

  import-fresh@3.3.0:
    resolution: {integrity: sha512-veYYhQa+D1QBKznvhUHxb8faxlrwUnxseDAbAp457E0wLNio2bOSKnjYDhMj+YiAq61xrMGhQk9iXVk5FzgQMw==}
    engines: {node: '>=6'}

  import-meta-resolve@4.1.0:
    resolution: {integrity: sha512-I6fiaX09Xivtk+THaMfAwnA3MVA5Big1WHF1Dfx9hFuvNIWpXnorlkzhcQf6ehrqQiiZECRt1poOAkPmer3ruw==}

  inline-style-parser@0.2.4:
    resolution: {integrity: sha512-0aO8FkhNZlj/ZIbNi7Lxxr12obT7cL1moPfE4tg1LkX7LlLfC6DeX4l2ZEud1ukP9jNQyNnfzQVqwbwmAATY4Q==}

  iron-webcrypto@1.2.1:
    resolution: {integrity: sha512-feOM6FaSr6rEABp/eDfVseKyTMDt+KGpeB35SkVn9Tyn0CqvVsY3EwI0v5i8nMHyJnzCIQf7nsy3p41TPkJZhg==}

  is-alphabetical@2.0.1:
    resolution: {integrity: sha512-FWyyY60MeTNyeSRpkM2Iry0G9hpr7/9kD40mD/cGQEuilcZYS4okz8SN2Q6rLCJ8gbCt6fN+rC+6tMGS99LaxQ==}

  is-alphanumerical@2.0.1:
    resolution: {integrity: sha512-hmbYhX/9MUMF5uh7tOXyK/n0ZvWpad5caBA17GsC6vyuCqaWliRG5K1qS9inmUhEMaOBIW7/whAnSwveW/LtZw==}

  is-arrayish@0.2.1:
    resolution: {integrity: sha512-zz06S8t0ozoDXMG+ube26zeCTNXcKIPJZJi8hBrF4idCLms4CG9QtK7qBl1boi5ODzFpjswb5JPmHCbMpjaYzg==}

  is-arrayish@0.3.2:
    resolution: {integrity: sha512-eVRqCvVlZbuw3GrM63ovNSNAeA1K16kaR/LRY/92w0zxQ5/1YzwblUX652i4Xs9RwAGjW9d9y6X88t8OaAJfWQ==}

  is-core-module@2.13.1:
    resolution: {integrity: sha512-hHrIjvZsftOsvKSn2TRYl63zvxsgE0K+0mYMoH6gD4omR5IWB2KynivBQczo3+wF1cCkjzvptnI9Q0sPU66ilw==}

  is-decimal@2.0.1:
    resolution: {integrity: sha512-AAB9hiomQs5DXWcRB1rqsxGUstbRroFOPPVAomNk/3XHR5JyEZChOyTWe2oayKnsSsr/kcGqF+z6yuH6HHpN0A==}

  is-docker@3.0.0:
    resolution: {integrity: sha512-eljcgEDlEns/7AXFosB5K/2nCM4P7FQPkGc/DWLy5rmFEWvZayGrik1d9/QIY5nJ4f9YsVvBkA6kJpHn9rISdQ==}
    engines: {node: ^12.20.0 || ^14.13.1 || >=16.0.0}
    hasBin: true

  is-extglob@2.1.1:
    resolution: {integrity: sha512-SbKbANkN603Vi4jEZv49LeVJMn4yGwsbzZworEoyEiutsN3nJYdbO36zfhGJ6QEDpOZIFkDtnq5JRxmvl3jsoQ==}
    engines: {node: '>=0.10.0'}

  is-fullwidth-code-point@3.0.0:
    resolution: {integrity: sha512-zymm5+u+sCsSWyD9qNaejV3DFvhCKclKdizYaJUuHA83RLjb7nSuGnddCHGv0hk+KY7BMAlsWeK4Ueg6EV6XQg==}
    engines: {node: '>=8'}

  is-glob@4.0.3:
    resolution: {integrity: sha512-xelSayHH36ZgE7ZWhli7pW34hNbNl8Ojv5KVmkJD4hBdD3th8Tfk9vYasLM+mXWOZhFkgZfxhLSnrwRr4elSSg==}
    engines: {node: '>=0.10.0'}

  is-hexadecimal@2.0.1:
    resolution: {integrity: sha512-DgZQp241c8oO6cA1SbTEWiXeoxV42vlcJxgH+B3hi1AiqqKruZR3ZGF8In3fj4+/y/7rHvlOZLZtgJ/4ttYGZg==}

  is-inside-container@1.0.0:
    resolution: {integrity: sha512-KIYLCCJghfHZxqjYBE7rEy0OBuTd5xCHS7tHVgvCLkx7StIoaxwNW3hCALgEUjFfeRk+MG/Qxmp/vtETEF3tRA==}
    engines: {node: '>=14.16'}
    hasBin: true

  is-json@2.0.1:
    resolution: {integrity: sha512-6BEnpVn1rcf3ngfmViLM6vjUjGErbdrL4rwlv+u1NO1XO8kqT4YGL8+19Q+Z/bas8tY90BTWMk2+fW1g6hQjbA==}

  is-number@7.0.0:
    resolution: {integrity: sha512-41Cifkg6e8TylSpdtTpeLVMqvSBEVzTttHvERD741+pnZ8ANv0004MRL43QKPDlK9cGvNp6NZWZUBlbGXYxxng==}
    engines: {node: '>=0.12.0'}

  is-plain-obj@4.1.0:
    resolution: {integrity: sha512-+Pgi+vMuUNkJyExiMBt5IlFoMyKnr5zhJ4Uspz58WOhBF5QoIZkFyNHIbBAtHwzVAgk5RtndVNsDRN61/mmDqg==}
    engines: {node: '>=12'}

  is-wsl@3.1.0:
    resolution: {integrity: sha512-UcVfVfaK4Sc4m7X3dUSoHoozQGBEFeDC+zVo06t98xe8CzHSZZBekNXH+tu0NalHolcJ/QAGqS46Hef7QXBIMw==}
    engines: {node: '>=16'}

  isexe@2.0.0:
    resolution: {integrity: sha512-RHxMLp9lnKHGHRng9QFhRCMbYAcVpn69smSGcq3f36xjgVVWThj4qqLbTLlq7Ssj8B+fIQ1EuCEGI2lKsyQeIw==}

  istanbul-lib-coverage@3.2.2:
    resolution: {integrity: sha512-O8dpsF+r0WV/8MNRKfnmrtCWhuKjxrq2w+jpzBL5UZKTi2LeVWnWOmWRxFlesJONmc+wLAGvKQZEOanko0LFTg==}
    engines: {node: '>=8'}

  istanbul-lib-instrument@6.0.3:
    resolution: {integrity: sha512-Vtgk7L/R2JHyyGW07spoFlB8/lpjiOLTjMdms6AFMraYt3BaJauod/NGrfnVG/y4Ix1JEuMRPDPEj2ua+zz1/Q==}
    engines: {node: '>=10'}

  istanbul-lib-report@3.0.1:
    resolution: {integrity: sha512-GCfE1mtsHGOELCU8e/Z7YWzpmybrx/+dSTfLrvY8qRmaY6zXTKWn6WQIjaAFw069icm6GVMNkgu0NzI4iPZUNw==}
    engines: {node: '>=10'}

  istanbul-lib-source-maps@5.0.6:
    resolution: {integrity: sha512-yg2d+Em4KizZC5niWhQaIomgf5WlL4vOOjZ5xGCmF8SnPE/mDWWXgvRExdcpCgh9lLRRa1/fSYp2ymmbJ1pI+A==}
    engines: {node: '>=10'}

  istanbul-reports@3.1.7:
    resolution: {integrity: sha512-BewmUXImeuRk2YY0PVbxgKAysvhRPUQE0h5QRM++nVWyubKGV0l8qQ5op8+B2DOmwSe63Jivj0BjkPQVf8fP5g==}
    engines: {node: '>=8'}

  jackspeak@3.4.3:
    resolution: {integrity: sha512-OGlZQpz2yfahA/Rd1Y8Cd9SIEsqvXkLVoSw/cgwhnhFMDbsQFeZYoJJ7bIZBS9BcamUW96asq/npPWugM+RQBw==}

  js-tokens@4.0.0:
    resolution: {integrity: sha512-RdJUflcE3cUzKiMqQgsCu06FPu9UdIJO0beYbPhHN4k6apgJtifcoCtT9bcxOpYBtpD2kCM6Sbzg4CausW/PKQ==}

  js-yaml@4.1.0:
    resolution: {integrity: sha512-wpxZs9NoxZaJESJGIZTyDEaYpl0FKSA+FB9aJiyemKhMwkxQg63h4T1KJgUGHpTqPDNRcmmYLugrRjJlBtWvRA==}
    hasBin: true

  jsesc@3.1.0:
    resolution: {integrity: sha512-/sM3dO2FOzXjKQhJuo0Q173wf2KOo8t4I8vHy6lF9poUp7bKT0/NHE8fPX23PwfhnykfqnC2xRxOnVw5XuGIaA==}
    engines: {node: '>=6'}
    hasBin: true

  json-parse-even-better-errors@2.3.1:
    resolution: {integrity: sha512-xyFwyhro/JEof6Ghe2iz2NcXoj2sloNsWr/XsERDK/oiPCfaNhl5ONfp+jQdAZRQQ0IJWNzH9zIZF7li91kh2w==}

  json-schema-traverse@1.0.0:
    resolution: {integrity: sha512-NM8/P9n3XjXhIZn1lLhkFaACTOURQXjWhV4BA/RnOv8xvgqtqpAX9IO4mRQxSx1Rlo4tqzeqb0sOlruaOy3dug==}

  json5@2.2.3:
    resolution: {integrity: sha512-XmOWe7eyHYH14cLdVPoyg+GOH3rYX++KpzrylJwSW98t3Nk+U8XOl8FWKOgwtzdb8lXGf6zYwDUzeHMWfxasyg==}
    engines: {node: '>=6'}
    hasBin: true

  jsonc-parser@2.3.1:
    resolution: {integrity: sha512-H8jvkz1O50L3dMZCsLqiuB2tA7muqbSg1AtGEkN0leAqGjsUzDJir3Zwr02BhqdcITPg3ei3mZ+HjMocAknhhg==}

  jsonc-parser@3.3.1:
    resolution: {integrity: sha512-HUgH65KyejrUFPvHFPbqOY0rsFip3Bo5wb4ngvdi1EpCYWUQDC5V+Y7mZws+DLkr4M//zQJoanu1SP+87Dv1oQ==}

  kiwi-schema@0.5.0:
    resolution: {integrity: sha512-X+FpfU0yTEtc6aTHS7VwbOpvQwRt70+pXXWRI5fd6CvWhe7pSVC854TVo4Zo0x5/wwcWj+/9KUlXpdcP0dY9AA==}
    hasBin: true

  kleur@3.0.3:
    resolution: {integrity: sha512-eTIzlVOSUR+JxdDFepEYcBMtZ9Qqdef+rnzWdRZuMbOywu5tO2w2N7rqjoANZ5k9vywhL6Br1VRjUIgTQx4E8w==}
    engines: {node: '>=6'}

  kleur@4.1.5:
    resolution: {integrity: sha512-o+NO+8WrRiQEE4/7nwRJhN1HWpVmJm511pBHUxPLtp0BUISzlBplORYSmTclCnJvQq2tKu/sgl3xVpkc7ZWuQQ==}
    engines: {node: '>=6'}

  klona@2.0.6:
    resolution: {integrity: sha512-dhG34DXATL5hSxJbIexCft8FChFXtmskoZYnoPWjXQuebWYCNkVeV3KkGegCK9CP1oswI/vQibS2GY7Em/sJJA==}
    engines: {node: '>= 8'}

  lightningcss-darwin-arm64@1.24.0:
    resolution: {integrity: sha512-rTNPkEiynOu4CfGdd5ZfVOQe2gd2idfQd4EfX1l2ZUUwd+2SwSdbb7cG4rlwfnZckbzCAygm85xkpekRE5/wFw==}
    engines: {node: '>= 12.0.0'}
    cpu: [arm64]
    os: [darwin]

  lightningcss-darwin-x64@1.24.0:
    resolution: {integrity: sha512-4KCeF2RJjzp9xdGY8zIH68CUtptEg8uz8PfkHvsIdrP4t9t5CIgfDBhiB8AmuO75N6SofdmZexDZIKdy9vA7Ww==}
    engines: {node: '>= 12.0.0'}
    cpu: [x64]
    os: [darwin]

  lightningcss-freebsd-x64@1.24.0:
    resolution: {integrity: sha512-FJAYlek1wXuVTsncNU0C6YD41q126dXcIUm97KAccMn9C4s/JfLSqGWT2gIzAblavPFkyGG2gIADTWp3uWfN1g==}
    engines: {node: '>= 12.0.0'}
    cpu: [x64]
    os: [freebsd]

  lightningcss-linux-arm-gnueabihf@1.24.0:
    resolution: {integrity: sha512-N55K6JqzMx7C0hYUu1YmWqhkHwzEJlkQRMA6phY65noO0I1LOAvP4wBIoFWrzRE+O6zL0RmXJ2xppqyTbk3sYw==}
    engines: {node: '>= 12.0.0'}
    cpu: [arm]
    os: [linux]

  lightningcss-linux-arm64-gnu@1.24.0:
    resolution: {integrity: sha512-MqqUB2TpYtFWeBvvf5KExDdClU3YGLW5bHKs50uKKootcvG9KoS7wYwd5UichS+W3mYLc5yXUPGD1DNWbLiYKw==}
    engines: {node: '>= 12.0.0'}
    cpu: [arm64]
    os: [linux]

  lightningcss-linux-arm64-musl@1.24.0:
    resolution: {integrity: sha512-5wn4d9tFwa5bS1ao9mLexYVJdh3nn09HNIipsII6ZF7z9ZA5J4dOEhMgKoeCl891axTGTUYd8Kxn+Hn3XUSYRQ==}
    engines: {node: '>= 12.0.0'}
    cpu: [arm64]
    os: [linux]

  lightningcss-linux-x64-gnu@1.24.0:
    resolution: {integrity: sha512-3j5MdTh+LSDF3o6uDwRjRUgw4J+IfDCVtdkUrJvKxL79qBLUujXY7CTe5X3IQDDLKEe/3wu49r8JKgxr0MfjbQ==}
    engines: {node: '>= 12.0.0'}
    cpu: [x64]
    os: [linux]

  lightningcss-linux-x64-musl@1.24.0:
    resolution: {integrity: sha512-HI+rNnvaLz0o36z6Ki0gyG5igVGrJmzczxA5fznr6eFTj3cHORoR/j2q8ivMzNFR4UKJDkTWUH5LMhacwOHWBA==}
    engines: {node: '>= 12.0.0'}
    cpu: [x64]
    os: [linux]

  lightningcss-win32-x64-msvc@1.24.0:
    resolution: {integrity: sha512-oeije/t7OZ5N9vSs6amyW/34wIYoBCpE6HUlsSKcP2SR1CVgx9oKEM00GtQmtqNnYiMIfsSm7+ppMb4NLtD5vg==}
    engines: {node: '>= 12.0.0'}
    cpu: [x64]
    os: [win32]

  lightningcss@1.24.0:
    resolution: {integrity: sha512-y36QEEDVx4IM7/yIZNsZJMRREIu26WzTsauIysf5s76YeCmlSbRZS7aC97IGPuoFRnyZ5Wx43OBsQBFB5Ne7ng==}
    engines: {node: '>= 12.0.0'}

  lines-and-columns@1.2.4:
    resolution: {integrity: sha512-7ylylesZQ/PV29jhEDl3Ufjo6ZX7gCqJr5F7PKrqc93v7fzSymt1BpwEU8nAUXs8qzzvqhbjhK5QZg6Mt/HkBg==}

  lmdb@2.8.5:
    resolution: {integrity: sha512-9bMdFfc80S+vSldBmG3HOuLVHnxRdNTlpzR6QDnzqCQtCzGUEAGTzBKYMeIM+I/sU4oZfgbcbS7X7F65/z/oxQ==}
    hasBin: true

  lodash@4.17.21:
    resolution: {integrity: sha512-v2kDEe57lecTulaDIuNTPy3Ry4gLGJ6Z1O3vE1krgXZNrsQ+LFTGHVxVjcXPs17LhbZVGedAJv8XZ1tvj5FvSg==}

  longest-streak@3.1.0:
    resolution: {integrity: sha512-9Ri+o0JYgehTaVBBDoMqIl8GXtbWg711O3srftcHhZ0dqnETqLaoIK0x17fUw9rFSlK/0NlsKe0Ahhyl5pXE2g==}

  loose-envify@1.4.0:
    resolution: {integrity: sha512-lyuxPGr/Wfhrlem2CL/UcnUc1zcqKAImBDzukY7Y5F/yQiNdko6+fRLevlw1HgMySw7f611UIY408EtxRSoK3Q==}
    hasBin: true

  loupe@3.1.3:
    resolution: {integrity: sha512-kkIp7XSkP78ZxJEsSxW3712C6teJVoeHHwgo9zJ380de7IYyJ2ISlxojcH2pC5OFLewESmnRi/+XCDIEEVyoug==}

  lru-cache@10.4.3:
    resolution: {integrity: sha512-JNAzZcXrCt42VGLuYz0zfAzDfAvJWW6AfYlDBQyDV5DClI2m5sAmK+OIO7s59XfsRsWHp02jAJrRadPRGTt6SQ==}

  lru-cache@5.1.1:
    resolution: {integrity: sha512-KpNARQA3Iwv+jTA0utUVVbrh+Jlrr1Fv0e56GGzAFOXN7dk/FviaDW8LHmK52DlcH4WP2n6gI8vN1aesBFgo9w==}

  lru-cache@6.0.0:
    resolution: {integrity: sha512-Jo6dJ04CmSjuznwJSS3pUeWmd/H0ffTlkXXgwZi+eq1UCmqQwCh+eLsYOYCwY991i2Fah4h1BEMCx4qThGbsiA==}
    engines: {node: '>=10'}

  magic-string@0.30.17:
    resolution: {integrity: sha512-sNPKHvyjVf7gyjwS4xGTaW/mCnF8wnjtifKBEhxfZ7E/S8tQ0rssrwGNn6q8JH/ohItJfSQp9mBtQYuTlH5QnA==}

  magicast@0.3.5:
    resolution: {integrity: sha512-L0WhttDl+2BOsybvEOLK7fW3UA0OQ0IQ2d6Zl2x/a6vVRs3bAY0ECOSHHeL5jD+SbOpOCUEi0y1DgHEn9Qn1AQ==}

  make-dir@4.0.0:
    resolution: {integrity: sha512-hXdUTZYIVOt1Ex//jAQi+wTZZpUpwBj/0QsOzqegb3rGMMeJiSEu5xLHnYfBrRV4RH2+OCSOO95Is/7x1WJ4bw==}
    engines: {node: '>=10'}

  markdown-extensions@2.0.0:
    resolution: {integrity: sha512-o5vL7aDWatOTX8LzaS1WMoaoxIiLRQJuIKKe2wAw6IeULDHaqbiqiggmx+pKvZDb1Sj+pE46Sn1T7lCqfFtg1Q==}
    engines: {node: '>=16'}

  markdown-table@3.0.4:
    resolution: {integrity: sha512-wiYz4+JrLyb/DqW2hkFJxP7Vd7JuTDm77fvbM8VfEQdmSMqcImWeeRbHwZjBjIFki/VaMK2BhFi7oUUZeM5bqw==}

  mdast-util-definitions@6.0.0:
    resolution: {integrity: sha512-scTllyX6pnYNZH/AIp/0ePz6s4cZtARxImwoPJ7kS42n+MnVsI4XbnG6d4ibehRIldYMWM2LD7ImQblVhUejVQ==}

  mdast-util-directive@3.1.0:
    resolution: {integrity: sha512-I3fNFt+DHmpWCYAT7quoM6lHf9wuqtI+oCOfvILnoicNIqjh5E3dEJWiXuYME2gNe8vl1iMQwyUHa7bgFmak6Q==}

  mdast-util-find-and-replace@3.0.2:
    resolution: {integrity: sha512-Tmd1Vg/m3Xz43afeNxDIhWRtFZgM2VLyaf4vSTYwudTyeuTneoL3qtWMA5jeLyz/O1vDJmmV4QuScFCA2tBPwg==}

  mdast-util-from-markdown@2.0.2:
    resolution: {integrity: sha512-uZhTV/8NBuw0WHkPTrCqDOl0zVe1BIng5ZtHoDk49ME1qqcjYmmLmOf0gELgcRMxN4w2iuIeVso5/6QymSrgmA==}

  mdast-util-gfm-autolink-literal@2.0.1:
    resolution: {integrity: sha512-5HVP2MKaP6L+G6YaxPNjuL0BPrq9orG3TsrZ9YXbA3vDw/ACI4MEsnoDpn6ZNm7GnZgtAcONJyPhOP8tNJQavQ==}

  mdast-util-gfm-footnote@2.1.0:
    resolution: {integrity: sha512-sqpDWlsHn7Ac9GNZQMeUzPQSMzR6Wv0WKRNvQRg0KqHh02fpTz69Qc1QSseNX29bhz1ROIyNyxExfawVKTm1GQ==}

  mdast-util-gfm-strikethrough@2.0.0:
    resolution: {integrity: sha512-mKKb915TF+OC5ptj5bJ7WFRPdYtuHv0yTRxK2tJvi+BDqbkiG7h7u/9SI89nRAYcmap2xHQL9D+QG/6wSrTtXg==}

  mdast-util-gfm-table@2.0.0:
    resolution: {integrity: sha512-78UEvebzz/rJIxLvE7ZtDd/vIQ0RHv+3Mh5DR96p7cS7HsBhYIICDBCu8csTNWNO6tBWfqXPWekRuj2FNOGOZg==}

  mdast-util-gfm-task-list-item@2.0.0:
    resolution: {integrity: sha512-IrtvNvjxC1o06taBAVJznEnkiHxLFTzgonUdy8hzFVeDun0uTjxxrRGVaNFqkU1wJR3RBPEfsxmU6jDWPofrTQ==}

  mdast-util-gfm@3.1.0:
    resolution: {integrity: sha512-0ulfdQOM3ysHhCJ1p06l0b0VKlhU0wuQs3thxZQagjcjPrlFRqY215uZGHHJan9GEAXd9MbfPjFJz+qMkVR6zQ==}

  mdast-util-mdx-expression@2.0.1:
    resolution: {integrity: sha512-J6f+9hUp+ldTZqKRSg7Vw5V6MqjATc+3E4gf3CFNcuZNWD8XdyI6zQ8GqH7f8169MM6P7hMBRDVGnn7oHB9kXQ==}

  mdast-util-mdx-jsx@3.2.0:
    resolution: {integrity: sha512-lj/z8v0r6ZtsN/cGNNtemmmfoLAFZnjMbNyLzBafjzikOM+glrjNHPlf6lQDOTccj9n5b0PPihEBbhneMyGs1Q==}

  mdast-util-mdx@3.0.0:
    resolution: {integrity: sha512-JfbYLAW7XnYTTbUsmpu0kdBUVe+yKVJZBItEjwyYJiDJuZ9w4eeaqks4HQO+R7objWgS2ymV60GYpI14Ug554w==}

  mdast-util-mdxjs-esm@2.0.1:
    resolution: {integrity: sha512-EcmOpxsZ96CvlP03NghtH1EsLtr0n9Tm4lPUJUBccV9RwUOneqSycg19n5HGzCf+10LozMRSObtVr3ee1WoHtg==}

  mdast-util-phrasing@4.1.0:
    resolution: {integrity: sha512-TqICwyvJJpBwvGAMZjj4J2n0X8QWp21b9l0o7eXyVJ25YNWYbJDVIyD1bZXE6WtV6RmKJVYmQAKWa0zWOABz2w==}

  mdast-util-to-hast@13.2.0:
    resolution: {integrity: sha512-QGYKEuUsYT9ykKBCMOEDLsU5JRObWQusAolFMeko/tYPufNkRffBAQjIE+99jbA87xv6FgmjLtwjh9wBWajwAA==}

  mdast-util-to-markdown@2.1.2:
    resolution: {integrity: sha512-xj68wMTvGXVOKonmog6LwyJKrYXZPvlwabaryTjLh9LuvovB/KAH+kvi8Gjj+7rJjsFi23nkUxRQv1KqSroMqA==}

  mdast-util-to-string@4.0.0:
    resolution: {integrity: sha512-0H44vDimn51F0YwvxSJSm0eCDOJTRlmN0R1yBh4HLj9wiV1Dn0QoXGbvFAWj2hSItVTlCmBF1hqKlIyUBVFLPg==}

  mdn-data@2.12.2:
    resolution: {integrity: sha512-IEn+pegP1aManZuckezWCO+XZQDplx1366JoVhTpMpBB1sPey/SbveZQUosKiKiGYjg1wH4pMlNgXbCiYgihQA==}

  merge2@1.4.1:
    resolution: {integrity: sha512-8q7VEgMJW4J8tcfVPy8g09NcQwZdbwFEqhe/WZkoIzjn/3TGDwtOCYtXGxA3O8tPzpczCCDgv+P2P5y00ZJOOg==}
    engines: {node: '>= 8'}

  micromark-core-commonmark@2.0.3:
    resolution: {integrity: sha512-RDBrHEMSxVFLg6xvnXmb1Ayr2WzLAWjeSATAoxwKYJV94TeNavgoIdA0a9ytzDSVzBy2YKFK+emCPOEibLeCrg==}

  micromark-extension-directive@3.0.2:
    resolution: {integrity: sha512-wjcXHgk+PPdmvR58Le9d7zQYWy+vKEU9Se44p2CrCDPiLr2FMyiT4Fyb5UFKFC66wGB3kPlgD7q3TnoqPS7SZA==}

  micromark-extension-gfm-autolink-literal@2.1.0:
    resolution: {integrity: sha512-oOg7knzhicgQ3t4QCjCWgTmfNhvQbDDnJeVu9v81r7NltNCVmhPy1fJRX27pISafdjL+SVc4d3l48Gb6pbRypw==}

  micromark-extension-gfm-footnote@2.1.0:
    resolution: {integrity: sha512-/yPhxI1ntnDNsiHtzLKYnE3vf9JZ6cAisqVDauhp4CEHxlb4uoOTxOCJ+9s51bIB8U1N1FJ1RXOKTIlD5B/gqw==}

  micromark-extension-gfm-strikethrough@2.1.0:
    resolution: {integrity: sha512-ADVjpOOkjz1hhkZLlBiYA9cR2Anf8F4HqZUO6e5eDcPQd0Txw5fxLzzxnEkSkfnD0wziSGiv7sYhk/ktvbf1uw==}

  micromark-extension-gfm-table@2.1.1:
    resolution: {integrity: sha512-t2OU/dXXioARrC6yWfJ4hqB7rct14e8f7m0cbI5hUmDyyIlwv5vEtooptH8INkbLzOatzKuVbQmAYcbWoyz6Dg==}

  micromark-extension-gfm-tagfilter@2.0.0:
    resolution: {integrity: sha512-xHlTOmuCSotIA8TW1mDIM6X2O1SiX5P9IuDtqGonFhEK0qgRI4yeC6vMxEV2dgyr2TiD+2PQ10o+cOhdVAcwfg==}

  micromark-extension-gfm-task-list-item@2.1.0:
    resolution: {integrity: sha512-qIBZhqxqI6fjLDYFTBIa4eivDMnP+OZqsNwmQ3xNLE4Cxwc+zfQEfbs6tzAo2Hjq+bh6q5F+Z8/cksrLFYWQQw==}

  micromark-extension-gfm@3.0.0:
    resolution: {integrity: sha512-vsKArQsicm7t0z2GugkCKtZehqUm31oeGBV/KVSorWSy8ZlNAv7ytjFhvaryUiCUJYqs+NoE6AFhpQvBTM6Q4w==}

  micromark-extension-mdx-expression@3.0.1:
    resolution: {integrity: sha512-dD/ADLJ1AeMvSAKBwO22zG22N4ybhe7kFIZ3LsDI0GlsNr2A3KYxb0LdC1u5rj4Nw+CHKY0RVdnHX8vj8ejm4Q==}

  micromark-extension-mdx-jsx@3.0.2:
    resolution: {integrity: sha512-e5+q1DjMh62LZAJOnDraSSbDMvGJ8x3cbjygy2qFEi7HCeUT4BDKCvMozPozcD6WmOt6sVvYDNBKhFSz3kjOVQ==}

  micromark-extension-mdx-md@2.0.0:
    resolution: {integrity: sha512-EpAiszsB3blw4Rpba7xTOUptcFeBFi+6PY8VnJ2hhimH+vCQDirWgsMpz7w1XcZE7LVrSAUGb9VJpG9ghlYvYQ==}

  micromark-extension-mdxjs-esm@3.0.0:
    resolution: {integrity: sha512-DJFl4ZqkErRpq/dAPyeWp15tGrcrrJho1hKK5uBS70BCtfrIFg81sqcTVu3Ta+KD1Tk5vAtBNElWxtAa+m8K9A==}

  micromark-extension-mdxjs@3.0.0:
    resolution: {integrity: sha512-A873fJfhnJ2siZyUrJ31l34Uqwy4xIFmvPY1oj+Ean5PHcPBYzEsvqvWGaWcfEIr11O5Dlw3p2y0tZWpKHDejQ==}

  micromark-factory-destination@2.0.1:
    resolution: {integrity: sha512-Xe6rDdJlkmbFRExpTOmRj9N3MaWmbAgdpSrBQvCFqhezUn4AHqJHbaEnfbVYYiexVSs//tqOdY/DxhjdCiJnIA==}

  micromark-factory-label@2.0.1:
    resolution: {integrity: sha512-VFMekyQExqIW7xIChcXn4ok29YE3rnuyveW3wZQWWqF4Nv9Wk5rgJ99KzPvHjkmPXF93FXIbBp6YdW3t71/7Vg==}

  micromark-factory-mdx-expression@2.0.3:
    resolution: {integrity: sha512-kQnEtA3vzucU2BkrIa8/VaSAsP+EJ3CKOvhMuJgOEGg9KDC6OAY6nSnNDVRiVNRqj7Y4SlSzcStaH/5jge8JdQ==}

  micromark-factory-space@2.0.1:
    resolution: {integrity: sha512-zRkxjtBxxLd2Sc0d+fbnEunsTj46SWXgXciZmHq0kDYGnck/ZSGj9/wULTV95uoeYiK5hRXP2mJ98Uo4cq/LQg==}

  micromark-factory-title@2.0.1:
    resolution: {integrity: sha512-5bZ+3CjhAd9eChYTHsjy6TGxpOFSKgKKJPJxr293jTbfry2KDoWkhBb6TcPVB4NmzaPhMs1Frm9AZH7OD4Cjzw==}

  micromark-factory-whitespace@2.0.1:
    resolution: {integrity: sha512-Ob0nuZ3PKt/n0hORHyvoD9uZhr+Za8sFoP+OnMcnWK5lngSzALgQYKMr9RJVOWLqQYuyn6ulqGWSXdwf6F80lQ==}

  micromark-util-character@2.1.1:
    resolution: {integrity: sha512-wv8tdUTJ3thSFFFJKtpYKOYiGP2+v96Hvk4Tu8KpCAsTMs6yi+nVmGh1syvSCsaxz45J6Jbw+9DD6g97+NV67Q==}

  micromark-util-chunked@2.0.1:
    resolution: {integrity: sha512-QUNFEOPELfmvv+4xiNg2sRYeS/P84pTW0TCgP5zc9FpXetHY0ab7SxKyAQCNCc1eK0459uoLI1y5oO5Vc1dbhA==}

  micromark-util-classify-character@2.0.1:
    resolution: {integrity: sha512-K0kHzM6afW/MbeWYWLjoHQv1sgg2Q9EccHEDzSkxiP/EaagNzCm7T/WMKZ3rjMbvIpvBiZgwR3dKMygtA4mG1Q==}

  micromark-util-combine-extensions@2.0.1:
    resolution: {integrity: sha512-OnAnH8Ujmy59JcyZw8JSbK9cGpdVY44NKgSM7E9Eh7DiLS2E9RNQf0dONaGDzEG9yjEl5hcqeIsj4hfRkLH/Bg==}

  micromark-util-decode-numeric-character-reference@2.0.2:
    resolution: {integrity: sha512-ccUbYk6CwVdkmCQMyr64dXz42EfHGkPQlBj5p7YVGzq8I7CtjXZJrubAYezf7Rp+bjPseiROqe7G6foFd+lEuw==}

  micromark-util-decode-string@2.0.1:
    resolution: {integrity: sha512-nDV/77Fj6eH1ynwscYTOsbK7rR//Uj0bZXBwJZRfaLEJ1iGBR6kIfNmlNqaqJf649EP0F3NWNdeJi03elllNUQ==}

  micromark-util-encode@2.0.1:
    resolution: {integrity: sha512-c3cVx2y4KqUnwopcO9b/SCdo2O67LwJJ/UyqGfbigahfegL9myoEFoDYZgkT7f36T0bLrM9hZTAaAyH+PCAXjw==}

  micromark-util-events-to-acorn@2.0.3:
    resolution: {integrity: sha512-jmsiEIiZ1n7X1Rr5k8wVExBQCg5jy4UXVADItHmNk1zkwEVhBuIUKRu3fqv+hs4nxLISi2DQGlqIOGiFxgbfHg==}

  micromark-util-html-tag-name@2.0.1:
    resolution: {integrity: sha512-2cNEiYDhCWKI+Gs9T0Tiysk136SnR13hhO8yW6BGNyhOC4qYFnwF1nKfD3HFAIXA5c45RrIG1ub11GiXeYd1xA==}

  micromark-util-normalize-identifier@2.0.1:
    resolution: {integrity: sha512-sxPqmo70LyARJs0w2UclACPUUEqltCkJ6PhKdMIDuJ3gSf/Q+/GIe3WKl0Ijb/GyH9lOpUkRAO2wp0GVkLvS9Q==}

  micromark-util-resolve-all@2.0.1:
    resolution: {integrity: sha512-VdQyxFWFT2/FGJgwQnJYbe1jjQoNTS4RjglmSjTUlpUMa95Htx9NHeYW4rGDJzbjvCsl9eLjMQwGeElsqmzcHg==}

  micromark-util-sanitize-uri@2.0.1:
    resolution: {integrity: sha512-9N9IomZ/YuGGZZmQec1MbgxtlgougxTodVwDzzEouPKo3qFWvymFHWcnDi2vzV1ff6kas9ucW+o3yzJK9YB1AQ==}

  micromark-util-subtokenize@2.1.0:
    resolution: {integrity: sha512-XQLu552iSctvnEcgXw6+Sx75GflAPNED1qx7eBJ+wydBb2KCbRZe+NwvIEEMM83uml1+2WSXpBAcp9IUCgCYWA==}

  micromark-util-symbol@2.0.1:
    resolution: {integrity: sha512-vs5t8Apaud9N28kgCrRUdEed4UJ+wWNvicHLPxCa9ENlYuAY31M0ETy5y1vA33YoNPDFTghEbnh6efaE8h4x0Q==}

  micromark-util-types@2.0.2:
    resolution: {integrity: sha512-Yw0ECSpJoViF1qTU4DC6NwtC4aWGt1EkzaQB8KPPyCRR8z9TWeV0HbEFGTO+ZY1wB22zmxnJqhPyTpOVCpeHTA==}

  micromark@4.0.2:
    resolution: {integrity: sha512-zpe98Q6kvavpCr1NPVSCMebCKfD7CA2NqZ+rykeNhONIJBpc1tFKt9hucLGwha3jNTNI8lHpctWJWoimVF4PfA==}

  micromatch@4.0.5:
    resolution: {integrity: sha512-DMy+ERcEW2q8Z2Po+WNXuw3c5YaUSFjAO5GsJqfEl7UjvtIuFKO6ZrKvcItdy98dwFI2N1tg3zNIdKaQT+aNdA==}
    engines: {node: '>=8.6'}

  micromatch@4.0.8:
    resolution: {integrity: sha512-PXwfBhYu0hBCPw8Dn0E+WDYb7af3dSLVWKi3HGv84IdF4TyFoC0ysxFd0Goxw7nSv4T/PzEJQxsYsEiFCKo2BA==}
    engines: {node: '>=8.6'}

  minimatch@9.0.5:
    resolution: {integrity: sha512-G6T0ZX48xgozx7587koeX9Ys2NYy6Gmv//P89sEte9V9whIapMNF4idKxnW2QtCcLiTWlb/wfCabAtAFWhhBow==}
    engines: {node: '>=16 || 14 >=14.17'}

  minipass@7.1.2:
    resolution: {integrity: sha512-qOOzS1cBTWYF4BH8fVePDBOO9iptMnGUEZwNc/cMWnTV2nVLZ7VoNWEPHkYczZA0pdoA7dl6e7FL659nX9S2aw==}
    engines: {node: '>=16 || 14 >=14.17'}

  mrmime@2.0.1:
    resolution: {integrity: sha512-Y3wQdFg2Va6etvQ5I82yUhGdsKrcYox6p7FfL1LbK2J4V01F9TGlepTIhnK24t7koZibmg82KGglhA1XK5IsLQ==}
    engines: {node: '>=10'}

  ms@2.1.3:
    resolution: {integrity: sha512-6FlzubTLZG3J2a/NVCAleEhjzq5oxgHyaCU9yYXvcLsvoVaHJq/s5xXI6/XXP6tz7R9xAOtHnSO/tXtF3WRTlA==}

  msgpackr-extract@3.0.2:
    resolution: {integrity: sha512-SdzXp4kD/Qf8agZ9+iTu6eql0m3kWm1A2y1hkpTeVNENutaB0BwHlSvAIaMxwntmRUAUjon2V4L8Z/njd0Ct8A==}
    hasBin: true

  msgpackr@1.10.1:
    resolution: {integrity: sha512-r5VRLv9qouXuLiIBrLpl2d5ZvPt8svdQTl5/vMvE4nzDMyEX4sgW5yWhuBBj5UmgwOTWj8CIdSXn5sAfsHAWIQ==}

  muggle-string@0.4.1:
    resolution: {integrity: sha512-VNTrAak/KhO2i8dqqnqnAHOa3cYBwXEZe9h+D5h/1ZqFSTEFHdM65lR7RoIqq3tBBYavsOXV84NoHXZ0AkPyqQ==}

  nanoid@3.3.11:
    resolution: {integrity: sha512-N8SpfPUnUp1bK+PMYW8qSWdl9U+wwNWI4QKxOYDy9JAro3WMX7p2OeVRF9v+347pnakNevPmiHhNmZ2HbFA76w==}
    engines: {node: ^10 || ^12 || ^13.7 || ^14 || >=15.0.1}
    hasBin: true

  neotraverse@0.6.18:
    resolution: {integrity: sha512-Z4SmBUweYa09+o6pG+eASabEpP6QkQ70yHj351pQoEXIs8uHbaU2DWVmzBANKgflPa47A50PtB2+NgRpQvr7vA==}
    engines: {node: '>= 10'}

  nlcst-to-string@4.0.0:
    resolution: {integrity: sha512-YKLBCcUYKAg0FNlOBT6aI91qFmSiFKiluk655WzPF+DDMA02qIyy8uiRqI8QXtcFpEvll12LpL5MXqEmAZ+dcA==}

  node-addon-api@6.1.0:
    resolution: {integrity: sha512-+eawOlIgy680F0kBzPUNFhMZGtJ1YmqM6l4+Crf4IkImjYrO/mqPwRMh352g23uIaQKFItcQ64I7KMaJxHgAVA==}

  node-addon-api@7.1.0:
    resolution: {integrity: sha512-mNcltoe1R8o7STTegSOHdnJNN7s5EUvhoS7ShnTHDyOSd+8H+UdWODq6qSv67PjC8Zc5JRT8+oLAMCr0SIXw7g==}
    engines: {node: ^16 || ^18 || >= 20}

  node-fetch-native@1.6.6:
    resolution: {integrity: sha512-8Mc2HhqPdlIfedsuZoc3yioPuzp6b+L5jRCRY1QzuWZh2EGJVQrGppC6V6cF0bLdbW0+O2YpqCA25aF/1lvipQ==}

  node-fetch@2.7.0:
    resolution: {integrity: sha512-c4FRfUm/dbcWZ7U+1Wq0AwCyFL+3nt2bEw05wfxSz+DWpWsitgmSgYmy2dQdWyKC1694ELPqMs/YzUSNozLt8A==}
    engines: {node: 4.x || >=6.0.0}
    peerDependencies:
      encoding: ^0.1.0
    peerDependenciesMeta:
      encoding:
        optional: true

  node-gyp-build-optional-packages@5.0.7:
    resolution: {integrity: sha512-YlCCc6Wffkx0kHkmam79GKvDQ6x+QZkMjFGrIMxgFNILFvGSbCp2fCBC55pGTT9gVaz8Na5CLmxt/urtzRv36w==}
    hasBin: true

  node-gyp-build-optional-packages@5.1.1:
    resolution: {integrity: sha512-+P72GAjVAbTxjjwUmwjVrqrdZROD4nf8KgpBoDxqXXTiYZZt/ud60dE5yvCSr9lRO8e8yv6kgJIC0K0PfZFVQw==}
    hasBin: true

  node-mock-http@1.0.0:
    resolution: {integrity: sha512-0uGYQ1WQL1M5kKvGRXWQ3uZCHtLTO8hln3oBjIusM75WoesZ909uQJs/Hb946i2SS+Gsrhkaa6iAO17jRIv6DQ==}

  node-releases@2.0.19:
    resolution: {integrity: sha512-xxOWJsBKtzAq7DY0J+DTzuz58K8e7sJbdgwkbMWQe8UYB6ekmsQ45q0M/tJDsGaZmbC+l7n57UV8Hl5tHxO9uw==}

  normalize-path@3.0.0:
    resolution: {integrity: sha512-6eZs5Ls3WtCisHWp9S2GUy8dqkpGi4BVSz3GaqiE6ezub0512ESztXUwUB6C6IKbQkY2Pnb/mD4WYojCRwcwLA==}
    engines: {node: '>=0.10.0'}

  nth-check@2.1.1:
    resolution: {integrity: sha512-lqjrjmaOoAnWfMmBPL+XNnynZh2+swxiX3WUE0s4yEHI6m+AwrK2UZOimIRl3X/4QctVqS8AiZjFqyOGrMXb/w==}

  nullthrows@1.1.1:
    resolution: {integrity: sha512-2vPPEi+Z7WqML2jZYddDIfy5Dqb0r2fze2zTxNNknZaFpVHU3mFB3R+DWeJWGVx0ecvttSGlJTI+WG+8Z4cDWw==}

  numcodecs@0.3.2:
    resolution: {integrity: sha512-6YSPnmZgg0P87jnNhi3s+FVLOcIn3y+1CTIgUulA3IdASzK9fJM87sUFkpyA+be9GibGRaST2wCgkD+6U+fWKw==}

  object-assign@4.1.1:
    resolution: {integrity: sha512-rJgTQnkUnH1sFw8yT6VSU3zD3sWmu6sZhIseY8VX+GRu3P6F7Fu+JNDoXfklElbLJSnc3FUQHVe4cU5hj+BcUg==}
    engines: {node: '>=0.10.0'}

  ofetch@1.4.1:
    resolution: {integrity: sha512-QZj2DfGplQAr2oj9KzceK9Hwz6Whxazmn85yYeVuS3u9XTMOGMRx0kO95MQ+vLsj/S/NwBDMMLU5hpxvI6Tklw==}

  ohash@2.0.11:
    resolution: {integrity: sha512-RdR9FQrFwNBNXAr4GixM8YaRZRJ5PUWbKYbE5eOsrwAjJW0q2REGcf79oYPsLyskQCZG1PLN+S/K1V00joZAoQ==}

  oniguruma-parser@0.12.1:
    resolution: {integrity: sha512-8Unqkvk1RYc6yq2WBYRj4hdnsAxVze8i7iPfQr8e4uSP3tRv0rpZcbGUDvxfQQcdwHt/e9PrMvGCsa8OqG9X3w==}

  oniguruma-to-es@4.3.3:
    resolution: {integrity: sha512-rPiZhzC3wXwE59YQMRDodUwwT9FZ9nNBwQQfsd1wfdtlKEyCdRV0avrTcSZ5xlIvGRVPd/cx6ZN45ECmS39xvg==}

  ordered-binary@1.5.1:
    resolution: {integrity: sha512-5VyHfHY3cd0iza71JepYG50My+YUbrFtGoUz2ooEydPyPM7Aai/JW098juLr+RG6+rDJuzNNTsEQu2DZa1A41A==}

  p-limit@6.2.0:
    resolution: {integrity: sha512-kuUqqHNUqoIWp/c467RI4X6mmyuojY5jGutNU0wVTmEOOfcuwLqyMVoAi9MKi2Ak+5i9+nhmrK4ufZE8069kHA==}
    engines: {node: '>=18'}

  p-queue@8.1.0:
    resolution: {integrity: sha512-mxLDbbGIBEXTJL0zEx8JIylaj3xQ7Z/7eEVjcF9fJX4DBiH9oqe+oahYnlKKxm0Ci9TlWTyhSHgygxMxjIB2jw==}
    engines: {node: '>=18'}

  p-timeout@6.1.4:
    resolution: {integrity: sha512-MyIV3ZA/PmyBN/ud8vV9XzwTrNtR4jFrObymZYnZqMmW0zA8Z17vnT0rBgFE/TlohB+YCHqXMgZzb3Csp49vqg==}
    engines: {node: '>=14.16'}

  package-json-from-dist@1.0.1:
    resolution: {integrity: sha512-UEZIS3/by4OC8vL3P2dTXRETpebLI2NiI5vIrjaD/5UtrkFX/tNbwjTSRAGC/+7CAo2pIcBaRgWmcBBHcsaCIw==}

  package-manager-detector@1.3.0:
    resolution: {integrity: sha512-ZsEbbZORsyHuO00lY1kV3/t72yp6Ysay6Pd17ZAlNGuGwmWDLCJxFpRs0IzfXfj1o4icJOkUEioexFHzyPurSQ==}

  pagefind@1.3.0:
    resolution: {integrity: sha512-8KPLGT5g9s+olKMRTU9LFekLizkVIu9tes90O1/aigJ0T5LmyPqTzGJrETnSw3meSYg58YH7JTzhTTW/3z6VAw==}
    hasBin: true

  pako@0.2.9:
    resolution: {integrity: sha512-NUcwaKxUxWrZLpDG+z/xZaCgQITkA/Dv4V/T6bw7VON6l1Xz/VnrBqrYjZQ12TamKHzITTfOEIYUj48y2KXImA==}

  parcel@2.14.4:
    resolution: {integrity: sha512-XmnIurC4CPdQm9OFJMbjgvto5Jz2szZ5/p6EY4pAljU/SLPhtBzJ3+J6OyljGFdbVxEXx4dp+7Cvf7eaDZsEEg==}
    engines: {node: '>= 16.0.0'}
    hasBin: true

  parent-module@1.0.1:
    resolution: {integrity: sha512-GQ2EWRpQV8/o+Aw8YqtfZZPfNRWZYkbidE9k5rpl/hC3vtHHBfGm2Ifi6qWV+coDGkrUKZAxE3Lot5kcsRlh+g==}
    engines: {node: '>=6'}

  parse-entities@4.0.2:
    resolution: {integrity: sha512-GG2AQYWoLgL877gQIKeRPGO1xF9+eG1ujIb5soS5gPvLQ1y2o8FL90w2QWNdf9I361Mpp7726c+lj3U0qK1uGw==}

  parse-json@5.2.0:
    resolution: {integrity: sha512-ayCKvm/phCGxOkYRSCM82iDwct8/EonSEgCSxWxD7ve6jHggsFl4fZVQBPRNgQoKiuV/odhFrGzQXZwbifC8Rg==}
    engines: {node: '>=8'}

  parse-latin@7.0.0:
    resolution: {integrity: sha512-mhHgobPPua5kZ98EF4HWiH167JWBfl4pvAIXXdbaVohtK7a6YBOy56kvhCqduqyo/f3yrHFWmqmiMg/BkBkYYQ==}

  parse5@7.3.0:
    resolution: {integrity: sha512-IInvU7fabl34qmi9gY8XOVxhYyMyuH2xUNpb2q8/Y+7552KlejkRvqvD19nMoUW/uQGGbqNpA6Tufu5FL5BZgw==}

  path-browserify@1.0.1:
    resolution: {integrity: sha512-b7uo2UCUOYZcnF/3ID0lulOJi/bafxa1xPe7ZPsammBSpjSWQkjNxlt635YGS2MiR9GjvuXCtz2emr3jbsz98g==}

  path-key@3.1.1:
    resolution: {integrity: sha512-ojmeN0qd+y0jszEtoY48r0Peq5dwMEkIlCOu6Q5f41lfkswXuKtYrhgoTpLnyIcHm24Uhqx+5Tqm2InSwLhE6Q==}
    engines: {node: '>=8'}

  path-parse@1.0.7:
    resolution: {integrity: sha512-LDJzPVEEEPR+y48z93A0Ed0yXb8pAByGWo/k5YYdYgpY2/2EsOsksJrq7lOHxryrVOn1ejG6oAp8ahvOIQD8sw==}

  path-scurry@1.11.1:
    resolution: {integrity: sha512-Xa4Nw17FS9ApQFJ9umLiJS4orGjm7ZzwUrwamcGQuHSzDyth9boKDaycYdDcZDuqYATXw4HFXgaqWTctW/v1HA==}
    engines: {node: '>=16 || 14 >=14.18'}

  path-type@4.0.0:
    resolution: {integrity: sha512-gDKb8aZMDeD/tZWs9P6+q0J9Mwkdl6xMV8TjnGP3qJVJ06bdMgkbBlLU8IdfOsIsFz2BW1rNVT3XuNEl8zPAvw==}
    engines: {node: '>=8'}

  pathe@2.0.3:
    resolution: {integrity: sha512-WUjGcAqP1gQacoQe+OBJsFA7Ld4DyXuUIjZ5cc75cLHvJ7dtNsTugphxIADwspS+AraAUePCKrSVtPLFj/F88w==}

  pathval@2.0.0:
    resolution: {integrity: sha512-vE7JKRyES09KiunauX7nd2Q9/L7lhok4smP9RZTDeD4MVs72Dp2qNFVz39Nz5a0FVEW0BJR6C0DYrq6unoziZA==}
    engines: {node: '>= 14.16'}

  picocolors@1.1.1:
    resolution: {integrity: sha512-xceH2snhtb5M9liqDsmEw56le376mTZkEX/jEb/RxNFyegNul7eNslCXP9FDj/Lcu0X8KEyMceP2ntpaHrDEVA==}

  picomatch@2.3.1:
    resolution: {integrity: sha512-JU3teHTNjmE2VCGFzuY8EXzCDVwEqB2a8fsIvwaStHhAWJEeVd1o1QD80CU6+ZdEXXSLbSsuLwJjkCBWqRQUVA==}
    engines: {node: '>=8.6'}

  picomatch@4.0.2:
    resolution: {integrity: sha512-M7BAV6Rlcy5u+m6oPhAPFgJTzAioX/6B0DxyvDlo9l8+T3nLKbrczg2WLUyzd45L8RqfUMyGPzekbMvX2Ldkwg==}
    engines: {node: '>=12'}

  postcss-nested@6.2.0:
    resolution: {integrity: sha512-HQbt28KulC5AJzG+cZtj9kvKB93CFCdLvog1WFLf1D+xmMvPGlBstkpTEZfK5+AN9hfJocyBFCNiqyS48bpgzQ==}
    engines: {node: '>=12.0'}
    peerDependencies:
      postcss: ^8.2.14

  postcss-selector-parser@6.1.2:
    resolution: {integrity: sha512-Q8qQfPiZ+THO/3ZrOrO0cJJKfpYCagtMUkXbnEfmgUjwXg6z/WBeOyS9APBBPCTSiDV+s4SwQGu8yFsiMRIudg==}
    engines: {node: '>=4'}

  postcss-value-parser@4.2.0:
    resolution: {integrity: sha512-1NNCs6uurfkVbeXG4S8JFT9t19m45ICnif8zWLd5oPSZ50QnwMfK+H3jv408d4jw/7Bttv5axS5IiHoLaVNHeQ==}

  postcss@8.5.3:
    resolution: {integrity: sha512-dle9A3yYxlBSrt8Fu+IpjGT8SY8hN0mlaA6GY8t0P5PjIOZemULz/E2Bnm/2dcUOena75OTNkHI76uZBNUUq3A==}
    engines: {node: ^10 || ^12 || >=14}

  posthtml-parser@0.11.0:
    resolution: {integrity: sha512-QecJtfLekJbWVo/dMAA+OSwY79wpRmbqS5TeXvXSX+f0c6pW4/SE6inzZ2qkU7oAMCPqIDkZDvd/bQsSFUnKyw==}
    engines: {node: '>=12'}

  posthtml-parser@0.12.1:
    resolution: {integrity: sha512-rYFmsDLfYm+4Ts2Oh4DCDSZPtdC1BLnRXAobypVzX9alj28KGl65dIFtgDY9zB57D0TC4Qxqrawuq/2et1P0GA==}
    engines: {node: '>=16'}

  posthtml-render@3.0.0:
    resolution: {integrity: sha512-z+16RoxK3fUPgwaIgH9NGnK1HKY9XIDpydky5eQGgAFVXTCSezalv9U2jQuNV+Z9qV1fDWNzldcw4eK0SSbqKA==}
    engines: {node: '>=12'}

  posthtml@0.16.6:
    resolution: {integrity: sha512-JcEmHlyLK/o0uGAlj65vgg+7LIms0xKXe60lcDOTU7oVX/3LuEuLwrQpW3VJ7de5TaFKiW4kWkaIpJL42FEgxQ==}
    engines: {node: '>=12.0.0'}

  prettier@2.8.7:
    resolution: {integrity: sha512-yPngTo3aXUUmyuTjeTUT75txrf+aMh9FiD7q9ZE/i6r0bPb22g4FsE6Y338PQX1bmfy08i9QQCB7/rcUAVntfw==}
    engines: {node: '>=10.13.0'}
    hasBin: true

  prismjs@1.30.0:
    resolution: {integrity: sha512-DEvV2ZF2r2/63V+tK8hQvrR2ZGn10srHbXviTlcv7Kpzw8jWiNTqbVgjO3IY8RxrrOUF8VPMQQFysYYYv0YZxw==}
    engines: {node: '>=6'}

  process@0.11.10:
    resolution: {integrity: sha512-cdGef/drWFoydD1JsMzuFf8100nZl+GT+yacc2bEced5f9Rjk4z+WtFUTBu9PhOi9j/jfmBPu0mMEY4wIdAF8A==}
    engines: {node: '>= 0.6.0'}

  prompts@2.4.2:
    resolution: {integrity: sha512-NxNv/kLguCA7p3jE8oL2aEBsrJWgAakBpgmgK6lpPWV+WuOmY6r2/zbAVnP+T8bQlA0nzHXSJSJW0Hq7ylaD2Q==}
    engines: {node: '>= 6'}

  prop-types@15.8.1:
    resolution: {integrity: sha512-oj87CgZICdulUohogVAR7AjlC0327U4el4L6eAvOqCeudMDVU0NThNaV+b9Df4dXgSP1gXMTnPdhfe/2qDH5cg==}

  property-information@6.5.0:
    resolution: {integrity: sha512-PgTgs/BlvHxOu8QuEN7wi5A0OmXaBcHpmCSTehcs6Uuu9IkDIEo13Hy7n898RHfrQ49vKCoGeWZSaAK01nwVig==}

  property-information@7.1.0:
    resolution: {integrity: sha512-TwEZ+X+yCJmYfL7TPUOcvBZ4QfoT5YenQiJuX//0th53DE6w0xxLEtfK3iyryQFddXuvkIk51EEgrJQ0WJkOmQ==}

  queue-microtask@1.2.3:
    resolution: {integrity: sha512-NuaNSa6flKT5JaSYQzJok04JzTL1CA6aGhv5rfLW3PgqA+M2ChpZQnAC8h8i4ZFkBS8X5RqkDBHA7r4hej3K9A==}

  radix3@1.1.2:
    resolution: {integrity: sha512-b484I/7b8rDEdSDKckSSBA8knMpcdsXudlE/LNL639wFoHKwLbEkQFZHWEYwDC0wa0FKUcCY+GAF73Z7wxNVFA==}

  react-dom@19.1.0:
    resolution: {integrity: sha512-Xs1hdnE+DyKgeHJeJznQmYMIBG3TKIHJJT95Q58nHLSrElKlGQqDTR2HQ9fx5CN/Gk6Vh/kupBTDLU11/nDk/g==}
    peerDependencies:
      react: ^19.1.0

  react-is@16.13.1:
    resolution: {integrity: sha512-24e6ynE2H+OKt4kqsOvNd8kBpV65zoxbA4BVsEOB3ARVWQki/DHzaUoC5KuON/BiccDaCCTZBuOcfZs70kR8bQ==}

  react-is@18.2.0:
    resolution: {integrity: sha512-xWGDIW6x921xtzPkhiULtthJHoJvBbF3q26fzloPCK0hsvxtPVelvftw3zjbHWSkR2km9Z+4uxbDDK/6Zw9B8w==}

  react-is@19.1.0:
    resolution: {integrity: sha512-Oe56aUPnkHyyDxxkvqtd7KkdQP5uIUfHxd5XTb3wE9d/kRnZLmKbDB0GWk919tdQ+mxxPtG6EAs6RMT6i1qtHg==}

  react-refresh@0.17.0:
    resolution: {integrity: sha512-z6F7K9bV85EfseRCp2bzrpyQ0Gkw1uLoCel9XBVWPg/TjRj94SkJzUTGfOa4bs7iJvBWtQG0Wq7wnI0syw3EBQ==}
    engines: {node: '>=0.10.0'}

  react-refresh@0.9.0:
    resolution: {integrity: sha512-Gvzk7OZpiqKSkxsQvO/mbTN1poglhmAV7gR/DdIrRrSMXraRQQlfikRJOr3Nb9GTMPC5kof948Zy6jJZIFtDvQ==}
    engines: {node: '>=0.10.0'}

  react-transition-group@4.4.5:
    resolution: {integrity: sha512-pZcd1MCJoiKiBR2NRxeCRg13uCXbydPnmB4EOeRrY7480qNWO8IIgQG6zlDkm6uRMsURXPuKq0GWtiM59a5Q6g==}
    peerDependencies:
      react: '>=16.6.0'
      react-dom: '>=16.6.0'

  react@19.1.0:
    resolution: {integrity: sha512-FS+XFBNvn3GTAWq26joslQgWNoFu08F4kl0J4CgdNKADkdSGXQyTCnKteIAJy96Br6YbpEU1LSzV5dYtjMkMDg==}
    engines: {node: '>=0.10.0'}

  readdirp@4.1.2:
    resolution: {integrity: sha512-GDhwkLfywWL2s6vEjyhri+eXmfH6j1L7JE27WhqLeYzoh/A3DBaYGEj2H/HFZCn/kMfim73FXxEJTw06WtxQwg==}
    engines: {node: '>= 14.18.0'}

  recma-build-jsx@1.0.0:
    resolution: {integrity: sha512-8GtdyqaBcDfva+GUKDr3nev3VpKAhup1+RvkMvUxURHpW7QyIvk9F5wz7Vzo06CEMSilw6uArgRqhpiUcWp8ew==}

  recma-jsx@1.0.0:
    resolution: {integrity: sha512-5vwkv65qWwYxg+Atz95acp8DMu1JDSqdGkA2Of1j6rCreyFUE/gp15fC8MnGEuG1W68UKjM6x6+YTWIh7hZM/Q==}

  recma-parse@1.0.0:
    resolution: {integrity: sha512-OYLsIGBB5Y5wjnSnQW6t3Xg7q3fQ7FWbw/vcXtORTnyaSFscOtABg+7Pnz6YZ6c27fG1/aN8CjfwoUEUIdwqWQ==}

  recma-stringify@1.0.0:
    resolution: {integrity: sha512-cjwII1MdIIVloKvC9ErQ+OgAtwHBmcZ0Bg4ciz78FtbT8In39aAYbaA7zvxQ61xVMSPE8WxhLwLbhif4Js2C+g==}

  reference-spec-reader@0.2.0:
    resolution: {integrity: sha512-q0mfCi5yZSSHXpCyxjgQeaORq3tvDsxDyzaadA/5+AbAUwRyRuuTh0aRQuE/vAOt/qzzxidJ5iDeu1cLHaNBlQ==}

  regenerator-runtime@0.14.1:
    resolution: {integrity: sha512-dYnhHh0nJoMfnkZs6GmmhFknAGRrLznOu5nc9ML+EJxGvrx6H7teuevqVqCuPcPK//3eDrrjQhehXVx9cnkGdw==}

  regex-recursion@6.0.2:
    resolution: {integrity: sha512-0YCaSCq2VRIebiaUviZNs0cBz1kg5kVS2UKUfNIx8YVs1cN3AV7NTctO5FOKBA+UT2BPJIWZauYHPqJODG50cg==}

  regex-utilities@2.3.0:
    resolution: {integrity: sha512-8VhliFJAWRaUiVvREIiW2NXXTmHs4vMNnSzuJVhscgmGav3g9VDxLrQndI3dZZVVdp0ZO/5v0xmX516/7M9cng==}

  regex@6.0.1:
    resolution: {integrity: sha512-uorlqlzAKjKQZ5P+kTJr3eeJGSVroLKoHmquUj4zHWuR+hEyNqlXsSKlYYF5F4NI6nl7tWCs0apKJ0lmfsXAPA==}

  regl@2.1.0:
    resolution: {integrity: sha512-oWUce/aVoEvW5l2V0LK7O5KJMzUSKeiOwFuJehzpSFd43dO5spP9r+sSUfhKtsky4u6MCqWJaRL+abzExynfTg==}

  regl@2.1.1:
    resolution: {integrity: sha512-+IOGrxl3FZ8ZM9ixCWQZzFRiRn7Rzn9bu3iFHwg/yz4tlOUQgbO4PHLgG+1ZT60zcIV8tief6Qrmyl8qcoJP0g==}

<<<<<<< HEAD
=======
  rehype-expressive-code@0.41.2:
    resolution: {integrity: sha512-vHYfWO9WxAw6kHHctddOt+P4266BtyT1mrOIuxJD+1ELuvuJAa5uBIhYt0OVMyOhlvf57hzWOXJkHnMhpaHyxw==}

  rehype-format@5.0.1:
    resolution: {integrity: sha512-zvmVru9uB0josBVpr946OR8ui7nJEdzZobwLOOqHb/OOD88W0Vk2SqLwoVOj0fM6IPCCO6TaV9CvQvJMWwukFQ==}

  rehype-parse@9.0.1:
    resolution: {integrity: sha512-ksCzCD0Fgfh7trPDxr2rSylbwq9iYDkSn8TCDmEJ49ljEUBxDVCzCHv7QNzZOfODanX4+bWQ4WZqLCRWYLfhag==}

  rehype-raw@7.0.0:
    resolution: {integrity: sha512-/aE8hCfKlQeA8LmyeyQvQF3eBiLRGNlfBJEvWH7ivp9sBqs7TNqBL5X3v157rM4IFETqDnIOO+z5M/biZbo9Ww==}

  rehype-recma@1.0.0:
    resolution: {integrity: sha512-lqA4rGUf1JmacCNWWZx0Wv1dHqMwxzsDWYMTowuplHF3xH0N/MmrZ/G3BDZnzAkRmxDadujCjaKM2hqYdCBOGw==}

  rehype-stringify@10.0.1:
    resolution: {integrity: sha512-k9ecfXHmIPuFVI61B9DeLPN0qFHfawM6RsuX48hoqlaKSF61RskNjSm1lI8PhBEM0MRdLxVVm4WmTqJQccH9mA==}

  rehype@13.0.2:
    resolution: {integrity: sha512-j31mdaRFrwFRUIlxGeuPXXKWQxet52RBQRvCmzl5eCefn/KGbomK5GMHNMsOJf55fgo3qw5tST5neDuarDYR2A==}

  remark-directive@3.0.1:
    resolution: {integrity: sha512-gwglrEQEZcZYgVyG1tQuA+h58EZfq5CSULw7J90AFuCTyib1thgHPoqQ+h9iFvU6R+vnZ5oNFQR5QKgGpk741A==}

  remark-gfm@4.0.1:
    resolution: {integrity: sha512-1quofZ2RQ9EWdeN34S79+KExV1764+wCUGop5CPL1WGdD0ocPpu91lzPGbwWMECpEpd42kJGQwzRfyov9j4yNg==}

  remark-mdx@3.1.0:
    resolution: {integrity: sha512-Ngl/H3YXyBV9RcRNdlYsZujAmhsxwzxpDzpDEhFBVAGthS4GDgnctpDjgFl/ULx5UEDzqtW1cyBSNKqYYrqLBA==}

  remark-parse@11.0.0:
    resolution: {integrity: sha512-FCxlKLNGknS5ba/1lmpYijMUzX2esxW5xQqjWxw2eHFfS2MSdaHVINFmhjo+qN1WhZhNimq0dZATN9pH0IDrpA==}

  remark-rehype@11.1.2:
    resolution: {integrity: sha512-Dh7l57ianaEoIpzbp0PC9UKAdCSVklD8E5Rpw7ETfbTl3FqcOOgq5q2LVDhgGCkaBv7p24JXikPdvhhmHvKMsw==}

  remark-smartypants@3.0.2:
    resolution: {integrity: sha512-ILTWeOriIluwEvPjv67v7Blgrcx+LZOkAUVtKI3putuhlZm84FnqDORNXPPm+HY3NdZOMhyDwZ1E+eZB/Df5dA==}
    engines: {node: '>=16.0.0'}

  remark-stringify@11.0.0:
    resolution: {integrity: sha512-1OSmLd3awB/t8qdoEOMazZkNsfVTeY4fTsgzcQFdXNq8ToTN4ZGwrMnlda4K6smTFKD+GRV6O48i6Z4iKgPPpw==}

  request-light@0.5.8:
    resolution: {integrity: sha512-3Zjgh+8b5fhRJBQZoy+zbVKpAQGLyka0MPgW3zruTF4dFFJ8Fqcfu9YsAvi/rvdcaTeWG3MkbZv4WKxAn/84Lg==}

  request-light@0.7.0:
    resolution: {integrity: sha512-lMbBMrDoxgsyO+yB3sDcrDuX85yYt7sS8BfQd11jtbW/z5ZWgLZRcEGLsLoYw7I0WSUGQBs8CC8ScIxkTX1+6Q==}

  require-directory@2.1.1:
    resolution: {integrity: sha512-fGxEI7+wsG9xrvdjsrlmL22OMTTiHRwAMroiEeMgq8gzoLC/PQr7RsRDSTLUg/bZAZtF+TVIkHc6/4RIKrui+Q==}
    engines: {node: '>=0.10.0'}

  require-from-string@2.0.2:
    resolution: {integrity: sha512-Xf0nWe6RseziFMu+Ap9biiUbmplq6S9/p+7w7YXP/JBHhrUDDUhwa+vANyubuqfZWTveU//DYVGsDG7RKL/vEw==}
    engines: {node: '>=0.10.0'}

>>>>>>> e5f4eec4
  resolve-from@4.0.0:
    resolution: {integrity: sha512-pb/MYmXstAkysRFx8piNI1tGFNQIFA3vkE3Gq4EuA1dF6gHp/+vgZqsCGJapvy8N3Q+4o7FwvquPJcnZ7RYy4g==}
    engines: {node: '>=4'}

  resolve@1.22.8:
    resolution: {integrity: sha512-oKWePCxqpd6FlLvGV1VU0x7bkPmmCNolxzjMf4NczoDnQcIWrAF+cPtZn5i6n+RfD2d9i0tzpKnG6Yk168yIyw==}
    hasBin: true

  restructure@3.0.2:
    resolution: {integrity: sha512-gSfoiOEA0VPE6Tukkrr7I0RBdE0s7H1eFCDBk05l1KIQT1UIKNc5JZy6jdyW6eYH3aR3g5b3PuL77rq0hvwtAw==}

  retext-latin@4.0.0:
    resolution: {integrity: sha512-hv9woG7Fy0M9IlRQloq/N6atV82NxLGveq+3H2WOi79dtIYWN8OaxogDm77f8YnVXJL2VD3bbqowu5E3EMhBYA==}

  retext-smartypants@6.2.0:
    resolution: {integrity: sha512-kk0jOU7+zGv//kfjXEBjdIryL1Acl4i9XNkHxtM7Tm5lFiCog576fjNC9hjoR7LTKQ0DsPWy09JummSsH1uqfQ==}

  retext-stringify@4.0.0:
    resolution: {integrity: sha512-rtfN/0o8kL1e+78+uxPTqu1Klt0yPzKuQ2BfWwwfgIUSayyzxpM1PJzkKt4V8803uB9qSy32MvI7Xep9khTpiA==}

  retext@9.0.0:
    resolution: {integrity: sha512-sbMDcpHCNjvlheSgMfEcVrZko3cDzdbe1x/e7G66dFp0Ff7Mldvi2uv6JkJQzdRcvLYE8CA8Oe8siQx8ZOgTcA==}

  reusify@1.1.0:
    resolution: {integrity: sha512-g6QUff04oZpHs0eG5p83rFLhHeV00ug/Yf9nZM6fLeUrPguBTkTQOdpAWWspMh55TZfVQDPaN3NQJfbVRAxdIw==}
    engines: {iojs: '>=1.0.0', node: '>=0.10.0'}

  rollup@4.40.2:
    resolution: {integrity: sha512-tfUOg6DTP4rhQ3VjOO6B4wyrJnGOX85requAXvqYTHsOgb2TFJdZ3aWpT8W2kPoypSGP7dZUyzxJ9ee4buM5Fg==}
    engines: {node: '>=18.0.0', npm: '>=8.0.0'}
    hasBin: true

  run-parallel@1.2.0:
    resolution: {integrity: sha512-5l4VyZR86LZ/lDxZTR6jqL8AFE2S0IFLMP26AbjsLVADxHdhB/c0GUsH+y39UfCi3dzz8OlQuPmnaJOMoDHQBA==}

  safe-buffer@5.2.1:
    resolution: {integrity: sha512-rp3So07KcdmmKbGvgaNxQSJr7bGVSVk5S9Eq1F+ppbRo70+YeaDxkw5Dd8NPN+GD6bjnYm2VuPuCXmpuYvmCXQ==}

  sax@1.4.1:
    resolution: {integrity: sha512-+aWOz7yVScEGoKNd4PA10LZ8sk0A/z5+nXQG5giUO5rprX9jgYsTdov9qCchZiPIZezbZH+jRut8nPodFAX4Jg==}

  scheduler@0.26.0:
    resolution: {integrity: sha512-NlHwttCI/l5gCPR3D1nNXtWABUmBwvZpEQiD4IXSbIDq8BzLIK/7Ir5gTFSGZDUu37K5cMNp0hFtzO38sC7gWA==}

  semver@6.3.1:
    resolution: {integrity: sha512-BR7VvDCVHO+q2xBEWskxS6DJE1qRnb7DxzUrogb71CWoSficBxYsiAGd+Kl0mmq/MprG9yArRkyrQxTO6XjMzA==}
    hasBin: true

  semver@7.5.4:
    resolution: {integrity: sha512-1bCSESV6Pv+i21Hvpxp3Dx+pSD8lIPt8uVjRrxAUt/nbswYc+tK6Y2btiULjd4+fnq15PX+nqQDC7Oft7WkwcA==}
    engines: {node: '>=10'}
    hasBin: true

  semver@7.7.1:
    resolution: {integrity: sha512-hlq8tAfn0m/61p4BVRcPzIGr6LKiMwo4VM6dGi6pt4qcRkmNzTcWq6eCEjEh+qXjkMDvPlOFFSGwQjoEa6gyMA==}
    engines: {node: '>=10'}
    hasBin: true

  sharp@0.33.5:
    resolution: {integrity: sha512-haPVm1EkS9pgvHrQ/F3Xy+hgcuMV0Wm9vfIBSiwZ05k+xgb0PkBQpGsAA/oWdDobNaZTH5ppvHtzCFbnSEwHVw==}
    engines: {node: ^18.17.0 || ^20.3.0 || >=21.0.0}

  sharp@0.34.1:
    resolution: {integrity: sha512-1j0w61+eVxu7DawFJtnfYcvSv6qPFvfTaqzTQ2BLknVhHTwGS8sc63ZBF4rzkWMBVKybo4S5OBtDdZahh2A1xg==}
    engines: {node: ^18.17.0 || ^20.3.0 || >=21.0.0}

  shebang-command@2.0.0:
    resolution: {integrity: sha512-kHxr2zZpYtdmrN1qDjrrX/Z1rR1kG8Dx+gkpK1G4eXmvXswmcE1hTWBWYUzlraYw1/yZp6YuDY77YtvbN0dmDA==}
    engines: {node: '>=8'}

  shebang-regex@3.0.0:
    resolution: {integrity: sha512-7++dFhtcx3353uBaq8DDR4NuxBetBzC7ZQOhmTQInHEd6bSrXdiEyzCvG07Z44UYdLShWUyXt5M/yhz8ekcb1A==}
    engines: {node: '>=8'}

  shiki@3.4.0:
    resolution: {integrity: sha512-Ni80XHcqhOEXv5mmDAvf5p6PAJqbUc/RzFeaOqk+zP5DLvTPS3j0ckvA+MI87qoxTQ5RGJDVTbdl/ENLSyyAnQ==}

  siginfo@2.0.0:
    resolution: {integrity: sha512-ybx0WO1/8bSBLEWXZvEd7gMW3Sn3JFlW3TvX1nREbDLRNQNaeNN8WK0meBwPdAaOI7TtRRRJn/Es1zhrrCHu7g==}

  signal-exit@4.1.0:
    resolution: {integrity: sha512-bzyZ1e88w9O1iNJbKnOlvYTrWPDl46O1bG0D3XInv+9tkPrxrN8jUUTiFlDkkmKWgn1M6CfIA13SuGqOa9Korw==}
    engines: {node: '>=14'}

  simple-swizzle@0.2.2:
    resolution: {integrity: sha512-JA//kQgZtbuY83m+xT+tXJkmJncGMTFT+C+g2h2R9uxkYIrE2yy9sgmcLhCnw57/WSD+Eh3J97FPEDFnbXnDUg==}

  sisteransi@1.0.5:
    resolution: {integrity: sha512-bLGGlR1QxBcynn2d5YmDX4MGjlZvy2MRBDRNHLJ8VI6l6+9FUiyTFNJ0IveOSP0bcXgVDPRcfGqA0pjaqUpfVg==}

  sitemap@8.0.0:
    resolution: {integrity: sha512-+AbdxhM9kJsHtruUF39bwS/B0Fytw6Fr1o4ZAIAEqA6cke2xcoO2GleBw9Zw7nRzILVEgz7zBM5GiTJjie1G9A==}
    engines: {node: '>=14.0.0', npm: '>=6.0.0'}
    hasBin: true

  smol-toml@1.3.4:
    resolution: {integrity: sha512-UOPtVuYkzYGee0Bd2Szz8d2G3RfMfJ2t3qVdZUAozZyAk+a0Sxa+QKix0YCwjL/A1RR0ar44nCxaoN9FxdJGwA==}
    engines: {node: '>= 18'}

  source-map-js@1.2.1:
    resolution: {integrity: sha512-UXWMKhLOwVKb728IUtQPXxfYU+usdybtUrK/8uGE8CQMvrhOpwvzDBwj0QhSL7MQc7vIsISBG8VQ8+IDQxpfQA==}
    engines: {node: '>=0.10.0'}

  source-map@0.5.7:
    resolution: {integrity: sha512-LbrmJOMUSdEVxIKvdcJzQC+nQhe8FUZQTXQy6+I75skNgn3OoQ0DZA8YnFa7gp8tqtL3KPf1kmo0R5DoApeSGQ==}
    engines: {node: '>=0.10.0'}

  source-map@0.7.4:
    resolution: {integrity: sha512-l3BikUxvPOcn5E74dZiq5BGsTb5yEwhaTSzccU6t4sDOH8NWJCstKO5QT2CvtFoK6F0saL7p9xHAqHOlCPJygA==}
    engines: {node: '>= 8'}

  space-separated-tokens@2.0.2:
    resolution: {integrity: sha512-PEGlAwrG8yXGXRjW32fGbg66JAlOAwbObuqVoJpv/mRgoWDQfgH1wDPvtzWyUSNAXBGSk8h755YDbbcEy3SH2Q==}

  srcset@4.0.0:
    resolution: {integrity: sha512-wvLeHgcVHKO8Sc/H/5lkGreJQVeYMm9rlmt8PuR1xE31rIuXhuzznUUqAt8MqLhB3MqJdFzlNAfpcWnxiFUcPw==}
    engines: {node: '>=12'}

  stackback@0.0.2:
    resolution: {integrity: sha512-1XMJE5fQo1jGH6Y/7ebnwPOBEkIEnT4QF32d5R1+VXdXveM0IBMJt8zfaxX1P3QhVwrYe+576+jkANtSS2mBbw==}

  std-env@3.9.0:
    resolution: {integrity: sha512-UGvjygr6F6tpH7o2qyqR6QYpwraIjKSdtzyBdyytFOHmPZY917kwdwLG0RbOjWOnKmnm3PeHjaoLLMie7kPLQw==}

  stream-replace-string@2.0.0:
    resolution: {integrity: sha512-TlnjJ1C0QrmxRNrON00JvaFFlNh5TTG00APw23j74ET7gkQpTASi6/L2fuiav8pzK715HXtUeClpBTw2NPSn6w==}

  string-width@4.2.3:
    resolution: {integrity: sha512-wKyQRQpjJ0sIp62ErSZdGsjMJWsap5oRNihHhu6G7JVO/9jIB6UyevL+tXuOqrng8j/cxKTWyWUwvSTriiZz/g==}
    engines: {node: '>=8'}

  string-width@5.1.2:
    resolution: {integrity: sha512-HnLOCR3vjcY8beoNLtcjZ5/nxn2afmME6lhrDrebokqMap+XbeW8n9TXpPDOqdGK5qcI3oT0GKTW6wC7EMiVqA==}
    engines: {node: '>=12'}

  string-width@7.2.0:
    resolution: {integrity: sha512-tsaTIkKW9b4N+AEj+SVA+WhJzV7/zMhcSu78mLKWSk7cXMOSHsBKFWUs0fWwq8QyK3MgJBQRX6Gbi4kYbdvGkQ==}
    engines: {node: '>=18'}

  stringify-entities@4.0.4:
    resolution: {integrity: sha512-IwfBptatlO+QCJUo19AqvrPNqlVMpW9YEL2LIVY+Rpv2qsjCGxaDLNRgeGsQWJhfItebuJhsGSLjaBbNSQ+ieg==}

  strip-ansi@6.0.1:
    resolution: {integrity: sha512-Y38VPSHcqkFrCpFnQ9vuSXmquuv5oXOKpGeT6aGrr3o3Gc9AlVa6JBfUSOCnbxGGZF+/0ooI7KrPuUSztUdU5A==}
    engines: {node: '>=8'}

  strip-ansi@7.1.0:
    resolution: {integrity: sha512-iq6eVVI64nQQTRYq2KtEg2d2uU7LElhTJwsH4YzIHZshxlgZms/wIc4VoDQTlG/IvVIrBKG06CrZnp0qv7hkcQ==}
    engines: {node: '>=12'}

  style-to-js@1.1.16:
    resolution: {integrity: sha512-/Q6ld50hKYPH3d/r6nr117TZkHR0w0kGGIVfpG9N6D8NymRPM9RqCUv4pRpJ62E5DqOYx2AFpbZMyCPnjQCnOw==}

  style-to-object@1.0.8:
    resolution: {integrity: sha512-xT47I/Eo0rwJmaXC4oilDGDWLohVhR6o/xAQcPQN8q6QBuZVL8qMYL85kLmST5cPjAorwvqIA4qXTRQoYHaL6g==}

  stylis@4.2.0:
    resolution: {integrity: sha512-Orov6g6BB1sDfYgzWfTHDOxamtX1bE/zo104Dh9e6fqJ3PooipYyfJ0pUmrZO2wAvO8YbEyeFrkV91XTsGMSrw==}

  supports-color@7.2.0:
    resolution: {integrity: sha512-qpCAvRl9stuOHveKsn7HncJRvv501qIacKzQlO/+Lwxc9+0q2wLyv4Dfvt80/DPn2pqOBsJdDiogXGR9+OvwRw==}
    engines: {node: '>=8'}

  supports-preserve-symlinks-flag@1.0.0:
    resolution: {integrity: sha512-ot0WnXS9fgdkgIcePe6RHNk1WA8+muPa6cSjeR3V8K27q9BB1rTE3R1p7Hv0z1ZyAc8s6Vvv8DIyWf681MAt0w==}
    engines: {node: '>= 0.4'}

  term-size@2.2.1:
    resolution: {integrity: sha512-wK0Ri4fOGjv/XPy8SBHZChl8CM7uMc5VML7SqiQ0zG7+J5Vr+RMQDoHa2CNT6KHUnTGIXH34UDMkPzAUyapBZg==}
    engines: {node: '>=8'}

  test-exclude@7.0.1:
    resolution: {integrity: sha512-pFYqmTw68LXVjeWJMST4+borgQP2AyMNbg1BpZh9LbyhUeNkeaPF9gzfPGUAnSMV3qPYdWUwDIjjCLiSDOl7vg==}
    engines: {node: '>=18'}

  timsort@0.3.0:
    resolution: {integrity: sha512-qsdtZH+vMoCARQtyod4imc2nIJwg9Cc7lPRrw9CzF8ZKR0khdr8+2nX80PBhET3tcyTtJDxAffGh2rXH4tyU8A==}

  tiny-inflate@1.0.3:
    resolution: {integrity: sha512-pkY1fj1cKHb2seWDy0B16HeWyczlJA9/WW3u3c4z/NiWDsO3DOU5D7nhTLE9CF0yXv/QZFY7sEJmj24dK+Rrqw==}

  tinybench@2.9.0:
    resolution: {integrity: sha512-0+DUvqWMValLmha6lr4kD8iAMK1HzV0/aKnCtWb9v9641TnP/MFb7Pc2bxoxQjTXAErryXVgUOfv2YqNllqGeg==}

  tinyexec@0.3.2:
    resolution: {integrity: sha512-KQQR9yN7R5+OSwaK0XQoj22pwHoTlgYqmUscPYoknOoWCWfj/5/ABTMRi69FrKU5ffPVh5QcFikpWJI/P1ocHA==}

  tinyglobby@0.2.13:
    resolution: {integrity: sha512-mEwzpUgrLySlveBwEVDMKk5B57bhLPYovRfPAXD5gA/98Opn0rCDj3GtLwFvCvH5RK9uPCExUROW5NjDwvqkxw==}
    engines: {node: '>=12.0.0'}

  tinypool@1.0.2:
    resolution: {integrity: sha512-al6n+QEANGFOMf/dmUMsuS5/r9B06uwlyNjZZql/zv8J7ybHCgoihBNORZCY2mzUuAnomQa2JdhyHKzZxPCrFA==}
    engines: {node: ^18.0.0 || >=20.0.0}

  tinyrainbow@2.0.0:
    resolution: {integrity: sha512-op4nsTR47R6p0vMUUoYl/a+ljLFVtlfaXkLQmqfLR1qHma1h/ysYk4hEXZ880bf2CYgTskvTa/e196Vd5dDQXw==}
    engines: {node: '>=14.0.0'}

  tinyspy@3.0.2:
    resolution: {integrity: sha512-n1cw8k1k0x4pgA2+9XrOkFydTerNcJ1zWCO5Nn9scWHTD+5tp8dghT2x1uduQePZTZgd3Tupf+x9BxJjeJi77Q==}
    engines: {node: '>=14.0.0'}

  to-regex-range@5.0.1:
    resolution: {integrity: sha512-65P7iz6X5yEr1cwcgvQxbbIw7Uk3gOy5dIdtZ4rDveLqhrdJP+Li/Hx6tyK0NEb+2GCyneCMJiGqrADCSNk8sQ==}
    engines: {node: '>=8.0'}

  tr46@0.0.3:
    resolution: {integrity: sha512-N3WMsuqV66lT30CrXNbEjx4GEwlow3v6rr4mCcv6prnfwhS01rkgyFdjPNBYd9br7LpXV1+Emh01fHnq2Gdgrw==}

  trim-lines@3.0.1:
    resolution: {integrity: sha512-kRj8B+YHZCc9kQYdWfJB2/oUl9rA99qbowYYBtr4ui4mZyAQ2JpvVBd/6U2YloATfqBhBTSMhTpgBHtU0Mf3Rg==}

  trough@2.2.0:
    resolution: {integrity: sha512-tmMpK00BjZiUyVyvrBK7knerNgmgvcV/KLVyuma/SC+TQN167GrMRciANTz09+k3zW8L8t60jWO1GpfkZdjTaw==}

  tsconfck@3.1.5:
    resolution: {integrity: sha512-CLDfGgUp7XPswWnezWwsCRxNmgQjhYq3VXHM0/XIRxhVrKw0M1if9agzryh1QS3nxjCROvV+xWxoJO1YctzzWg==}
    engines: {node: ^18 || >=20}
    hasBin: true
    peerDependencies:
      typescript: ^5.0.0
    peerDependenciesMeta:
      typescript:
        optional: true

  tslib@2.6.2:
    resolution: {integrity: sha512-AEYxH93jGFPn/a2iVAwW87VuUIkR1FVUKB77NwMF7nBTDkDrrT/Hpt/IrCJ0QXhW27jTBDcf5ZY7w6RiqTMw2Q==}

  tslib@2.8.1:
    resolution: {integrity: sha512-oJFu94HQb+KVduSUQL7wnpmqnfmLsOA/nAh6b6EH0wCEoK0/mPeXU6c3wKDV83MkOuHPRHtSXKKU99IBazS/2w==}

  type-fest@0.20.2:
    resolution: {integrity: sha512-Ne+eE4r0/iWnpAxD852z3A+N0Bt5RN//NjJwRd2VFHEmrywxf5vsZlh4R6lixl6B+wz/8d+maTSAkN1FIkI3LQ==}
    engines: {node: '>=10'}

  type-fest@4.41.0:
    resolution: {integrity: sha512-TeTSQ6H5YHvpqVwBRcnLDCBnDOHWYu7IvGbHT6N8AOymcr9PJGjc1GTtiWZTYg0NCgYwvnYWEkVChQAr9bjfwA==}
    engines: {node: '>=16'}

  typesafe-path@0.2.2:
    resolution: {integrity: sha512-OJabfkAg1WLZSqJAJ0Z6Sdt3utnbzr/jh+NAHoyWHJe8CMSy79Gm085094M9nvTPy22KzTVn5Zq5mbapCI/hPA==}

  typescript-auto-import-cache@0.3.5:
    resolution: {integrity: sha512-fAIveQKsoYj55CozUiBoj4b/7WpN0i4o74wiGY5JVUEoD0XiqDk1tJqTEjgzL2/AizKQrXxyRosSebyDzBZKjw==}

  typescript@5.8.3:
    resolution: {integrity: sha512-p1diW6TqL9L07nNxvRMM7hMMw4c5XOo/1ibL4aAIGmSAt9slTE1Xgw5KWuof2uTOvCg9BY7ZRi+GaF+7sfgPeQ==}
    engines: {node: '>=14.17'}
    hasBin: true

  ufo@1.6.1:
    resolution: {integrity: sha512-9a4/uxlTWJ4+a5i0ooc1rU7C7YOw3wT+UGqdeNNHWnOF9qcMBgLRS+4IYUqbczewFx4mLEig6gawh7X6mFlEkA==}

  ultrahtml@1.6.0:
    resolution: {integrity: sha512-R9fBn90VTJrqqLDwyMph+HGne8eqY1iPfYhPzZrvKpIfwkWZbcYlfpsb8B9dTvBfpy1/hqAD7Wi8EKfP9e8zdw==}

  uncrypto@0.1.3:
    resolution: {integrity: sha512-Ql87qFHB3s/De2ClA9e0gsnS6zXG27SkTiSJwjCc9MebbfapQfuPzumMIUMi38ezPZVNFcHI9sUIepeQfw8J8Q==}

  undici-types@6.13.0:
    resolution: {integrity: sha512-xtFJHudx8S2DSoujjMd1WeWvn7KKWFRESZTMeL1RptAYERu29D6jphMjjY+vn96jvN3kVPDNxU/E13VTaXj6jg==}

  unicode-properties@1.4.1:
    resolution: {integrity: sha512-CLjCCLQ6UuMxWnbIylkisbRj31qxHPAurvena/0iwSVbQ2G1VY5/HjV0IRabOEbDHlzZlRdCrD4NhB0JtU40Pg==}

  unicode-trie@2.0.0:
    resolution: {integrity: sha512-x7bc76x0bm4prf1VLg79uhAzKw8DVboClSN5VxJuQ+LKDOVEW9CdH+VY7SP+vX7xCYQqzzgQpFqz15zeLvAtZQ==}

  unified@11.0.5:
    resolution: {integrity: sha512-xKvGhPWw3k84Qjh8bI3ZeJjqnyadK+GEFtazSfZv/rKeTkTjOJho6mFqh2SM96iIcZokxiOpg78GazTSg8+KHA==}

  unifont@0.5.0:
    resolution: {integrity: sha512-4DueXMP5Hy4n607sh+vJ+rajoLu778aU3GzqeTCqsD/EaUcvqZT9wPC8kgK6Vjh22ZskrxyRCR71FwNOaYn6jA==}

  unist-util-find-after@5.0.0:
    resolution: {integrity: sha512-amQa0Ep2m6hE2g72AugUItjbuM8X8cGQnFoHk0pGfrFeT9GZhzN5SW8nRsiGKK7Aif4CrACPENkA6P/Lw6fHGQ==}

  unist-util-is@6.0.0:
    resolution: {integrity: sha512-2qCTHimwdxLfz+YzdGfkqNlH0tLi9xjTnHddPmJwtIG9MGsdbutfTc4P+haPD7l7Cjxf/WZj+we5qfVPvvxfYw==}

  unist-util-modify-children@4.0.0:
    resolution: {integrity: sha512-+tdN5fGNddvsQdIzUF3Xx82CU9sMM+fA0dLgR9vOmT0oPT2jH+P1nd5lSqfCfXAw+93NhcXNY2qqvTUtE4cQkw==}

  unist-util-position-from-estree@2.0.0:
    resolution: {integrity: sha512-KaFVRjoqLyF6YXCbVLNad/eS4+OfPQQn2yOd7zF/h5T/CSL2v8NpN6a5TPvtbXthAGw5nG+PuTtq+DdIZr+cRQ==}

  unist-util-position@5.0.0:
    resolution: {integrity: sha512-fucsC7HjXvkB5R3kTCO7kUjRdrS0BJt3M/FPxmHMBOm8JQi2BsHAHFsy27E0EolP8rp0NzXsJ+jNPyDWvOJZPA==}

  unist-util-remove-position@5.0.0:
    resolution: {integrity: sha512-Hp5Kh3wLxv0PHj9m2yZhhLt58KzPtEYKQQ4yxfYFEO7EvHwzyDYnduhHnY1mDxoqr7VUwVuHXk9RXKIiYS1N8Q==}

  unist-util-stringify-position@4.0.0:
    resolution: {integrity: sha512-0ASV06AAoKCDkS2+xw5RXJywruurpbC4JZSm7nr7MOt1ojAzvyyaO+UxZf18j8FCF6kmzCZKcAgN/yu2gm2XgQ==}

  unist-util-visit-children@3.0.0:
    resolution: {integrity: sha512-RgmdTfSBOg04sdPcpTSD1jzoNBjt9a80/ZCzp5cI9n1qPzLZWF9YdvWGN2zmTumP1HWhXKdUWexjy/Wy/lJ7tA==}

  unist-util-visit-parents@6.0.1:
    resolution: {integrity: sha512-L/PqWzfTP9lzzEa6CKs0k2nARxTdZduw3zyh8d2NVBnsyvHjSX4TWse388YrrQKbvI8w20fGjGlhgT96WwKykw==}

  unist-util-visit@5.0.0:
    resolution: {integrity: sha512-MR04uvD+07cwl/yhVuVWAtw+3GOR/knlL55Nd/wAdblk27GCVt3lqpTivy/tkJcZoNPzTwS1Y+KMojlLDhoTzg==}

  unstorage@1.16.0:
    resolution: {integrity: sha512-WQ37/H5A7LcRPWfYOrDa1Ys02xAbpPJq6q5GkO88FBXVSQzHd7+BjEwfRqyaSWCv9MbsJy058GWjjPjcJ16GGA==}
    peerDependencies:
      '@azure/app-configuration': ^1.8.0
      '@azure/cosmos': ^4.2.0
      '@azure/data-tables': ^13.3.0
      '@azure/identity': ^4.6.0
      '@azure/keyvault-secrets': ^4.9.0
      '@azure/storage-blob': ^12.26.0
      '@capacitor/preferences': ^6.0.3 || ^7.0.0
      '@deno/kv': '>=0.9.0'
      '@netlify/blobs': ^6.5.0 || ^7.0.0 || ^8.1.0
      '@planetscale/database': ^1.19.0
      '@upstash/redis': ^1.34.3
      '@vercel/blob': '>=0.27.1'
      '@vercel/kv': ^1.0.1
      aws4fetch: ^1.0.20
      db0: '>=0.2.1'
      idb-keyval: ^6.2.1
      ioredis: ^5.4.2
      uploadthing: ^7.4.4
    peerDependenciesMeta:
      '@azure/app-configuration':
        optional: true
      '@azure/cosmos':
        optional: true
      '@azure/data-tables':
        optional: true
      '@azure/identity':
        optional: true
      '@azure/keyvault-secrets':
        optional: true
      '@azure/storage-blob':
        optional: true
      '@capacitor/preferences':
        optional: true
      '@deno/kv':
        optional: true
      '@netlify/blobs':
        optional: true
      '@planetscale/database':
        optional: true
      '@upstash/redis':
        optional: true
      '@vercel/blob':
        optional: true
      '@vercel/kv':
        optional: true
      aws4fetch:
        optional: true
      db0:
        optional: true
      idb-keyval:
        optional: true
      ioredis:
        optional: true
      uploadthing:
        optional: true

  unzipit@1.4.3:
    resolution: {integrity: sha512-gsq2PdJIWWGhx5kcdWStvNWit9FVdTewm4SEG7gFskWs+XCVaULt9+BwuoBtJiRE8eo3L1IPAOrbByNLtLtIlg==}
    engines: {node: '>=12'}

  update-browserslist-db@1.1.3:
    resolution: {integrity: sha512-UxhIZQ+QInVdunkDAaiazvvT/+fXL5Osr0JZlJulepYu6Jd7qJtDZjlur0emRlT71EN3ScPoE7gvsuIKKNavKw==}
    hasBin: true
    peerDependencies:
      browserslist: '>= 4.21.0'

  util-deprecate@1.0.2:
    resolution: {integrity: sha512-EPD5q1uXyFxJpCrLnCc1nHnq3gOa6DZBocAIiI2TaSCA7VCJ1UJDMagCzIkXNsUYfD1daK//LTEQ8xiIbrHtcw==}

  utility-types@3.11.0:
    resolution: {integrity: sha512-6Z7Ma2aVEWisaL6TvBCy7P8rm2LQoPv6dJ7ecIaIixHcwfbJ0x7mWdbcwlIM5IGQxPZSFYeqRCqlOOeKoJYMkw==}
    engines: {node: '>= 4'}

  uzip-module@1.0.3:
    resolution: {integrity: sha512-AMqwWZaknLM77G+VPYNZLEruMGWGzyigPK3/Whg99B3S6vGHuqsyl5ZrOv1UUF3paGK1U6PM0cnayioaryg/fA==}

  vfile-location@5.0.3:
    resolution: {integrity: sha512-5yXvWDEgqeiYiBe1lbxYF7UMAIm/IcopxMHrMQDq3nvKcjPKIhZklUKL+AE7J7uApI4kwe2snsK+eI6UTj9EHg==}

  vfile-message@4.0.2:
    resolution: {integrity: sha512-jRDZ1IMLttGj41KcZvlrYAaI3CfqpLpfpf+Mfig13viT6NKvRzWZ+lXz0Y5D60w6uJIBAOGq9mSHf0gktF0duw==}

  vfile@6.0.3:
    resolution: {integrity: sha512-KzIbH/9tXat2u30jf+smMwFCsno4wHVdNmzFyL+T/L3UGqqk6JKfVqOFOZEpZSHADH1k40ab6NUIXZq422ov3Q==}

  vite-node@3.1.2:
    resolution: {integrity: sha512-/8iMryv46J3aK13iUXsei5G/A3CUlW4665THCPS+K8xAaqrVWiGB4RfXMQXCLjpK9P2eK//BczrVkn5JLAk6DA==}
    engines: {node: ^18.0.0 || ^20.0.0 || >=22.0.0}
    hasBin: true

  vite@5.3.5:
    resolution: {integrity: sha512-MdjglKR6AQXQb9JGiS7Rc2wC6uMjcm7Go/NHNO63EwiJXfuk9PgqiP/n5IDJCziMkfw9n4Ubp7lttNwz+8ZVKA==}
    engines: {node: ^18.0.0 || >=20.0.0}
    hasBin: true
    peerDependencies:
      '@types/node': ^18.0.0 || >=20.0.0
      less: '*'
      lightningcss: ^1.21.0
      sass: '*'
      stylus: '*'
      sugarss: '*'
      terser: ^5.4.0
    peerDependenciesMeta:
      '@types/node':
        optional: true
      less:
        optional: true
      lightningcss:
        optional: true
      sass:
        optional: true
      stylus:
        optional: true
      sugarss:
        optional: true
      terser:
        optional: true

  vite@6.3.5:
    resolution: {integrity: sha512-cZn6NDFE7wdTpINgs++ZJ4N49W2vRp8LCKrn3Ob1kYNtOo21vfDoaV5GzBfLU4MovSAB8uNRm4jgzVQZ+mBzPQ==}
    engines: {node: ^18.0.0 || ^20.0.0 || >=22.0.0}
    hasBin: true
    peerDependencies:
      '@types/node': ^18.0.0 || ^20.0.0 || >=22.0.0
      jiti: '>=1.21.0'
      less: '*'
      lightningcss: ^1.21.0
      sass: '*'
      sass-embedded: '*'
      stylus: '*'
      sugarss: '*'
      terser: ^5.16.0
      tsx: ^4.8.1
      yaml: ^2.4.2
    peerDependenciesMeta:
      '@types/node':
        optional: true
      jiti:
        optional: true
      less:
        optional: true
      lightningcss:
        optional: true
      sass:
        optional: true
      sass-embedded:
        optional: true
      stylus:
        optional: true
      sugarss:
        optional: true
      terser:
        optional: true
      tsx:
        optional: true
      yaml:
        optional: true

  vitefu@1.0.6:
    resolution: {integrity: sha512-+Rex1GlappUyNN6UfwbVZne/9cYC4+R2XDk9xkNXBKMw6HQagdX9PgZ8V2v1WUSK1wfBLp7qbI1+XSNIlB1xmA==}
    peerDependencies:
      vite: ^3.0.0 || ^4.0.0 || ^5.0.0 || ^6.0.0
    peerDependenciesMeta:
      vite:
        optional: true

  vitest@3.1.2:
    resolution: {integrity: sha512-WaxpJe092ID1C0mr+LH9MmNrhfzi8I65EX/NRU/Ld016KqQNRgxSOlGNP1hHN+a/F8L15Mh8klwaF77zR3GeDQ==}
    engines: {node: ^18.0.0 || ^20.0.0 || >=22.0.0}
    hasBin: true
    peerDependencies:
      '@edge-runtime/vm': '*'
      '@types/debug': ^4.1.12
      '@types/node': ^18.0.0 || ^20.0.0 || >=22.0.0
      '@vitest/browser': 3.1.2
      '@vitest/ui': 3.1.2
      happy-dom: '*'
      jsdom: '*'
    peerDependenciesMeta:
      '@edge-runtime/vm':
        optional: true
      '@types/debug':
        optional: true
      '@types/node':
        optional: true
      '@vitest/browser':
        optional: true
      '@vitest/ui':
        optional: true
      happy-dom:
        optional: true
      jsdom:
        optional: true

  volar-service-css@0.0.62:
    resolution: {integrity: sha512-JwNyKsH3F8PuzZYuqPf+2e+4CTU8YoyUHEHVnoXNlrLe7wy9U3biomZ56llN69Ris7TTy/+DEX41yVxQpM4qvg==}
    peerDependencies:
      '@volar/language-service': ~2.4.0
    peerDependenciesMeta:
      '@volar/language-service':
        optional: true

  volar-service-emmet@0.0.62:
    resolution: {integrity: sha512-U4dxWDBWz7Pi4plpbXf4J4Z/ss6kBO3TYrACxWNsE29abu75QzVS0paxDDhI6bhqpbDFXlpsDhZ9aXVFpnfGRQ==}
    peerDependencies:
      '@volar/language-service': ~2.4.0
    peerDependenciesMeta:
      '@volar/language-service':
        optional: true

  volar-service-html@0.0.62:
    resolution: {integrity: sha512-Zw01aJsZRh4GTGUjveyfEzEqpULQUdQH79KNEiKVYHZyuGtdBRYCHlrus1sueSNMxwwkuF5WnOHfvBzafs8yyQ==}
    peerDependencies:
      '@volar/language-service': ~2.4.0
    peerDependenciesMeta:
      '@volar/language-service':
        optional: true

  volar-service-prettier@0.0.62:
    resolution: {integrity: sha512-h2yk1RqRTE+vkYZaI9KYuwpDfOQRrTEMvoHol0yW4GFKc75wWQRrb5n/5abDrzMPrkQbSip8JH2AXbvrRtYh4w==}
    peerDependencies:
      '@volar/language-service': ~2.4.0
      prettier: ^2.2 || ^3.0
    peerDependenciesMeta:
      '@volar/language-service':
        optional: true
      prettier:
        optional: true

  volar-service-typescript-twoslash-queries@0.0.62:
    resolution: {integrity: sha512-KxFt4zydyJYYI0kFAcWPTh4u0Ha36TASPZkAnNY784GtgajerUqM80nX/W1d0wVhmcOFfAxkVsf/Ed+tiYU7ng==}
    peerDependencies:
      '@volar/language-service': ~2.4.0
    peerDependenciesMeta:
      '@volar/language-service':
        optional: true

  volar-service-typescript@0.0.62:
    resolution: {integrity: sha512-p7MPi71q7KOsH0eAbZwPBiKPp9B2+qrdHAd6VY5oTo9BUXatsOAdakTm9Yf0DUj6uWBAaOT01BSeVOPwucMV1g==}
    peerDependencies:
      '@volar/language-service': ~2.4.0
    peerDependenciesMeta:
      '@volar/language-service':
        optional: true

  volar-service-yaml@0.0.62:
    resolution: {integrity: sha512-k7gvv7sk3wa+nGll3MaSKyjwQsJjIGCHFjVkl3wjaSP2nouKyn9aokGmqjrl39mi88Oy49giog2GkZH526wjig==}
    peerDependencies:
      '@volar/language-service': ~2.4.0
    peerDependenciesMeta:
      '@volar/language-service':
        optional: true

  vscode-css-languageservice@6.3.5:
    resolution: {integrity: sha512-ehEIMXYPYEz/5Svi2raL9OKLpBt5dSAdoCFoLpo0TVFKrVpDemyuQwS3c3D552z/qQCg3pMp8oOLMObY6M3ajQ==}

  vscode-html-languageservice@5.4.0:
    resolution: {integrity: sha512-9/cbc90BSYCghmHI7/VbWettHZdC7WYpz2g5gBK6UDUI1MkZbM773Q12uAYJx9jzAiNHPpyo6KzcwmcnugncAQ==}

  vscode-json-languageservice@4.1.8:
    resolution: {integrity: sha512-0vSpg6Xd9hfV+eZAaYN63xVVMOTmJ4GgHxXnkLCh+9RsQBkWKIghzLhW2B9ebfG+LQQg8uLtsQ2aUKjTgE+QOg==}
    engines: {npm: '>=7.0.0'}

  vscode-jsonrpc@6.0.0:
    resolution: {integrity: sha512-wnJA4BnEjOSyFMvjZdpiOwhSq9uDoK8e/kpRJDTaMYzwlkrhG1fwDIZI94CLsLzlCK5cIbMMtFlJlfR57Lavmg==}
    engines: {node: '>=8.0.0 || >=10.0.0'}

  vscode-jsonrpc@8.2.0:
    resolution: {integrity: sha512-C+r0eKJUIfiDIfwJhria30+TYWPtuHJXHtI7J0YlOmKAo7ogxP20T0zxB7HZQIFhIyvoBPwWskjxrvAtfjyZfA==}
    engines: {node: '>=14.0.0'}

  vscode-languageserver-protocol@3.16.0:
    resolution: {integrity: sha512-sdeUoAawceQdgIfTI+sdcwkiK2KU+2cbEYA0agzM2uqaUy2UpnnGHtWTHVEtS0ES4zHU0eMFRGN+oQgDxlD66A==}

  vscode-languageserver-protocol@3.17.5:
    resolution: {integrity: sha512-mb1bvRJN8SVznADSGWM9u/b07H7Ecg0I3OgXDuLdn307rl/J3A9YD6/eYOssqhecL27hK1IPZAsaqh00i/Jljg==}

  vscode-languageserver-textdocument@1.0.12:
    resolution: {integrity: sha512-cxWNPesCnQCcMPeenjKKsOCKQZ/L6Tv19DTRIGuLWe32lyzWhihGVJ/rcckZXJxfdKCFvRLS3fpBIsV/ZGX4zA==}

  vscode-languageserver-types@3.16.0:
    resolution: {integrity: sha512-k8luDIWJWyenLc5ToFQQMaSrqCHiLwyKPHKPQZ5zz21vM+vIVUSvsRpcbiECH4WR88K2XZqc4ScRcZ7nk/jbeA==}

  vscode-languageserver-types@3.17.5:
    resolution: {integrity: sha512-Ld1VelNuX9pdF39h2Hgaeb5hEZM2Z3jUrrMgWQAu82jMtZp7p3vJT3BzToKtZI7NgQssZje5o0zryOrhQvzQAg==}

  vscode-languageserver@7.0.0:
    resolution: {integrity: sha512-60HTx5ID+fLRcgdHfmz0LDZAXYEV68fzwG0JWwEPBode9NuMYTIxuYXPg4ngO8i8+Ou0lM7y6GzaYWbiDL0drw==}
    hasBin: true

  vscode-languageserver@9.0.1:
    resolution: {integrity: sha512-woByF3PDpkHFUreUa7Hos7+pUWdeWMXRd26+ZX2A8cFx6v/JPTtd4/uN0/jB6XQHYaOlHbio03NTHCqrgG5n7g==}
    hasBin: true

  vscode-nls@5.2.0:
    resolution: {integrity: sha512-RAaHx7B14ZU04EU31pT+rKz2/zSl7xMsfIZuo8pd+KZO6PXtQmpevpq3vxvWNcrGbdmhM/rr5Uw5Mz+NBfhVng==}

  vscode-uri@3.1.0:
    resolution: {integrity: sha512-/BpdSx+yCQGnCvecbyXdxHDkuk55/G3xwnC0GqY4gmQ3j+A+g8kzzgB4Nk/SINjqn6+waqw3EgbVF2QKExkRxQ==}

  weak-lru-cache@1.2.2:
    resolution: {integrity: sha512-DEAoo25RfSYMuTGc9vPJzZcZullwIqRDSI9LOy+fkCJPi6hykCnfKaXTuPBDuXAUcqHXyOgFtHNp/kB2FjYHbw==}

  web-namespaces@2.0.1:
    resolution: {integrity: sha512-bKr1DkiNa2krS7qxNtdrtHAmzuYGFQLiQ13TsorsdT6ULTkPLKuu5+GsFpDlg6JFjUTwX2DyhMPG2be8uPrqsQ==}

  webidl-conversions@3.0.1:
    resolution: {integrity: sha512-2JAn3z8AR6rjK8Sm8orRC0h/bcl/DqL7tRPdGZ4I1CjdF+EaMLmYxBHyXuKL849eucPFhvBoxMsflfOb8kxaeQ==}

  whatwg-url@5.0.0:
    resolution: {integrity: sha512-saE57nupxk6v3HY35+jzBwYa0rKSy0XR8JSxZPwgLr7ys0IBzhGviA1/TUGJLmSVqs8pb9AnvICXEuOHLprYTw==}

  which-pm-runs@1.1.0:
    resolution: {integrity: sha512-n1brCuqClxfFfq/Rb0ICg9giSZqCS+pLtccdag6C2HyufBrh3fBOiy9nb6ggRMvWOVH5GrdJskj5iGTZNxd7SA==}
    engines: {node: '>=4'}

  which@2.0.2:
    resolution: {integrity: sha512-BLI3Tl1TW3Pvl70l3yq3Y64i+awpwXqsGBYWkkqMtnbXgrMD+yj7rhW0kuEDxzJaYXGjEW5ogapKNMEKNMjibA==}
    engines: {node: '>= 8'}
    hasBin: true

  why-is-node-running@2.3.0:
    resolution: {integrity: sha512-hUrmaWBdVDcxvYqnyh09zunKzROWjbZTiNy8dBEjkS7ehEDQibXJ7XvlmtbwuTclUiIyN+CyXQD4Vmko8fNm8w==}
    engines: {node: '>=8'}
    hasBin: true

  widest-line@5.0.0:
    resolution: {integrity: sha512-c9bZp7b5YtRj2wOe6dlj32MK+Bx/M/d+9VB2SHM1OtsUHR0aV0tdP6DWh/iMt0kWi1t5g1Iudu6hQRNd1A4PVA==}
    engines: {node: '>=18'}

  wrap-ansi@7.0.0:
    resolution: {integrity: sha512-YVGIj2kamLSTxw6NsZjoBxfSwsn0ycdesmc4p+Q21c5zPuZ1pl+NfxVdxPtdHvmNVOQ6XSYG4AUtyt/Fi7D16Q==}
    engines: {node: '>=10'}

  wrap-ansi@8.1.0:
    resolution: {integrity: sha512-si7QWI6zUMq56bESFvagtmzMdGOtoxfR+Sez11Mobfc7tm+VkUckk9bW2UeffTGVUbOksxmSw0AA2gs8g71NCQ==}
    engines: {node: '>=12'}

  wrap-ansi@9.0.0:
    resolution: {integrity: sha512-G8ura3S+3Z2G+mkgNRq8dqaFZAuxfsxpBB8OCTGRTCtp+l/v9nbFNmCUP1BZMts3G1142MsZfn6eeUKrr4PD1Q==}
    engines: {node: '>=18'}

  xxhash-wasm@1.1.0:
    resolution: {integrity: sha512-147y/6YNh+tlp6nd/2pWq38i9h6mz/EuQ6njIrmW8D1BS5nCqs0P6DG+m6zTGnNz5I+uhZ0SHxBs9BsPrwcKDA==}

  y18n@5.0.8:
    resolution: {integrity: sha512-0pfFzegeDWJHJIAmTLRP2DwHjdF5s7jo9tuztdQxAhINCdvS+3nGINqPd00AphqJR/0LhANUS6/+7SCb98YOfA==}
    engines: {node: '>=10'}

  yallist@3.1.1:
    resolution: {integrity: sha512-a4UGQaWPH59mOXUYnAG2ewncQS4i4F43Tv3JoAM+s2VDAmS9NsK8GpDMLrCHPksFT7h3K6TOoUNn2pb7RoXx4g==}

  yallist@4.0.0:
    resolution: {integrity: sha512-3wdGidZyq5PB084XLES5TpOSRA3wjXAlIWMhum2kRcv/41Sn2emQ0dycQW4uZXLejwKvg6EsvbdlVL+FYEct7A==}

  yaml-language-server@1.15.0:
    resolution: {integrity: sha512-N47AqBDCMQmh6mBLmI6oqxryHRzi33aPFPsJhYy3VTUGCdLHYjGh4FZzpUjRlphaADBBkDmnkM/++KNIOHi5Rw==}
    hasBin: true

  yaml@1.10.2:
    resolution: {integrity: sha512-r3vXyErRCYJ7wg28yvBY5VSoAF8ZvlcW9/BwUzEtUsjvX/DKs24dIkuwjtuprwJJHsbyUbLApepYTR1BN4uHrg==}
    engines: {node: '>= 6'}

  yaml@2.2.2:
    resolution: {integrity: sha512-CBKFWExMn46Foo4cldiChEzn7S7SRV+wqiluAb6xmueD/fGyRHIhX8m14vVGgeFWjN540nKCNVj6P21eQjgTuA==}
    engines: {node: '>= 14'}

  yaml@2.7.1:
    resolution: {integrity: sha512-10ULxpnOCQXxJvBgxsn9ptjq6uviG/htZKk9veJGhlqn3w/DxQ631zFF+nlQXLwmImeS5amR2dl2U8sg6U9jsQ==}
    engines: {node: '>= 14'}
    hasBin: true

  yargs-parser@21.1.1:
    resolution: {integrity: sha512-tVpsJW7DdjecAiFpbIB1e3qxIQsE6NoPc5/eTdrbbIC4h0LVsWhnoa3g+m2HclBIujHzsxZ4VJVA+GUuc2/LBw==}
    engines: {node: '>=12'}

  yargs@17.7.2:
    resolution: {integrity: sha512-7dSzzRQ++CKnNI/krKnYRV7JKKPUXMEh61soaHKg9mrWEhzFWhFnxPxGl+69cD1Ou63C13NUPCnmIcrvqCuM6w==}
    engines: {node: '>=12'}

  yocto-queue@1.2.1:
    resolution: {integrity: sha512-AyeEbWOu/TAXdxlV9wmGcR0+yh2j3vYPGOECcIj2S7MkrLyC7ne+oye2BKTItt0ii2PHk4cDy+95+LshzbXnGg==}
    engines: {node: '>=12.20'}

  yocto-spinner@0.2.2:
    resolution: {integrity: sha512-21rPcM3e4vCpOXThiFRByX8amU5By1R0wNS8Oex+DP3YgC8xdU0vEJ/K8cbPLiIJVosSSysgcFof6s6MSD5/Vw==}
    engines: {node: '>=18.19'}

  yoctocolors@2.1.1:
    resolution: {integrity: sha512-GQHQqAopRhwU8Kt1DDM8NjibDXHC8eoh1erhGAJPEyveY9qqVeXvVikNKrDz69sHowPMorbPUrH/mx8c50eiBQ==}
    engines: {node: '>=18'}

  zarrita@0.5.1:
    resolution: {integrity: sha512-cyujP70BOl5DiXuLtM+0j9nq/pAov4SKXRYIQQOVnk2TfBg/jopX+FXLbqkq3ULOxFLB5AwkPbSp5KvZXoJrbQ==}

  zod-to-json-schema@3.24.5:
    resolution: {integrity: sha512-/AuWwMP+YqiPbsJx5D6TfgRTc4kTLjsh5SOcd4bLsfUg2RcEXrFMJl1DGgdHy2aCfsIA/cr/1JM0xcB2GZji8g==}
    peerDependencies:
      zod: ^3.24.1

  zod-to-ts@1.2.0:
    resolution: {integrity: sha512-x30XE43V+InwGpvTySRNz9kB7qFU8DlyEy7BsSTCHPH1R0QasMmHWZDCzYm6bVXtj/9NNJAZF3jW8rzFvH5OFA==}
    peerDependencies:
      typescript: ^4.9.4 || ^5.0.2
      zod: ^3

  zod@3.24.3:
    resolution: {integrity: sha512-HhY1oqzWCQWuUqvBFnsyrtZRhyPeR7SUGv+C4+MsisMuVfSPx8HpwWqH8tRahSlt6M3PiFAcoeFhZAqIXTxoSg==}

  zwitch@2.0.4:
    resolution: {integrity: sha512-bXE4cR/kVZhKZX/RjPEflHaKVhUVl85noU3v6b8apfQEc1x4A+zBxjZ4lN8LqGd6WZ3dl98pY4o717VFmoPp+A==}

snapshots:

  '@ampproject/remapping@2.3.0':
    dependencies:
      '@jridgewell/gen-mapping': 0.3.8
      '@jridgewell/trace-mapping': 0.3.25

  '@astrojs/check@0.9.4(typescript@5.8.3)':
    dependencies:
      '@astrojs/language-server': 2.15.4(typescript@5.8.3)
      chokidar: 4.0.3
      kleur: 4.1.5
      typescript: 5.8.3
      yargs: 17.7.2
    transitivePeerDependencies:
      - prettier
      - prettier-plugin-astro

  '@astrojs/compiler@2.12.0': {}

  '@astrojs/internal-helpers@0.6.1': {}

  '@astrojs/language-server@2.15.4(typescript@5.8.3)':
    dependencies:
      '@astrojs/compiler': 2.12.0
      '@astrojs/yaml2ts': 0.2.2
      '@jridgewell/sourcemap-codec': 1.5.0
      '@volar/kit': 2.4.13(typescript@5.8.3)
      '@volar/language-core': 2.4.13
      '@volar/language-server': 2.4.13
      '@volar/language-service': 2.4.13
      fast-glob: 3.3.3
      muggle-string: 0.4.1
      volar-service-css: 0.0.62(@volar/language-service@2.4.13)
      volar-service-emmet: 0.0.62(@volar/language-service@2.4.13)
      volar-service-html: 0.0.62(@volar/language-service@2.4.13)
      volar-service-prettier: 0.0.62(@volar/language-service@2.4.13)
      volar-service-typescript: 0.0.62(@volar/language-service@2.4.13)
      volar-service-typescript-twoslash-queries: 0.0.62(@volar/language-service@2.4.13)
      volar-service-yaml: 0.0.62(@volar/language-service@2.4.13)
      vscode-html-languageservice: 5.4.0
      vscode-uri: 3.1.0
    transitivePeerDependencies:
      - typescript

  '@astrojs/markdown-remark@6.3.1':
    dependencies:
      '@astrojs/internal-helpers': 0.6.1
      '@astrojs/prism': 3.2.0
      github-slugger: 2.0.0
      hast-util-from-html: 2.0.3
      hast-util-to-text: 4.0.2
      import-meta-resolve: 4.1.0
      js-yaml: 4.1.0
      mdast-util-definitions: 6.0.0
      rehype-raw: 7.0.0
      rehype-stringify: 10.0.1
      remark-gfm: 4.0.1
      remark-parse: 11.0.0
      remark-rehype: 11.1.2
      remark-smartypants: 3.0.2
      shiki: 3.4.0
      smol-toml: 1.3.4
      unified: 11.0.5
      unist-util-remove-position: 5.0.0
      unist-util-visit: 5.0.0
      unist-util-visit-parents: 6.0.1
      vfile: 6.0.3
    transitivePeerDependencies:
      - supports-color

  '@astrojs/mdx@4.2.6(astro@5.7.12(@types/node@22.1.0)(lightningcss@1.24.0)(rollup@4.40.2)(typescript@5.8.3)(yaml@2.7.1))':
    dependencies:
      '@astrojs/markdown-remark': 6.3.1
      '@mdx-js/mdx': 3.1.0(acorn@8.14.1)
      acorn: 8.14.1
      astro: 5.7.12(@types/node@22.1.0)(lightningcss@1.24.0)(rollup@4.40.2)(typescript@5.8.3)(yaml@2.7.1)
      es-module-lexer: 1.7.0
      estree-util-visit: 2.0.0
      hast-util-to-html: 9.0.5
      kleur: 4.1.5
      rehype-raw: 7.0.0
      remark-gfm: 4.0.1
      remark-smartypants: 3.0.2
      source-map: 0.7.4
      unist-util-visit: 5.0.0
      vfile: 6.0.3
    transitivePeerDependencies:
      - supports-color

  '@astrojs/prism@3.2.0':
    dependencies:
      prismjs: 1.30.0

  '@astrojs/react@4.2.7(@types/node@22.1.0)(@types/react-dom@19.1.3(@types/react@19.1.3))(@types/react@19.1.3)(lightningcss@1.24.0)(react-dom@19.1.0(react@19.1.0))(react@19.1.0)(yaml@2.7.1)':
    dependencies:
      '@types/react': 19.1.3
      '@types/react-dom': 19.1.3(@types/react@19.1.3)
      '@vitejs/plugin-react': 4.4.1(vite@6.3.5(@types/node@22.1.0)(lightningcss@1.24.0)(yaml@2.7.1))
      react: 19.1.0
      react-dom: 19.1.0(react@19.1.0)
      ultrahtml: 1.6.0
      vite: 6.3.5(@types/node@22.1.0)(lightningcss@1.24.0)(yaml@2.7.1)
    transitivePeerDependencies:
      - '@types/node'
      - jiti
      - less
      - lightningcss
      - sass
      - sass-embedded
      - stylus
      - sugarss
      - supports-color
      - terser
      - tsx
      - yaml

  '@astrojs/sitemap@3.3.1':
    dependencies:
      sitemap: 8.0.0
      stream-replace-string: 2.0.0
      zod: 3.24.3

  '@astrojs/starlight@0.34.3(astro@5.7.12(@types/node@22.1.0)(lightningcss@1.24.0)(rollup@4.40.2)(typescript@5.8.3)(yaml@2.7.1))':
    dependencies:
      '@astrojs/markdown-remark': 6.3.1
      '@astrojs/mdx': 4.2.6(astro@5.7.12(@types/node@22.1.0)(lightningcss@1.24.0)(rollup@4.40.2)(typescript@5.8.3)(yaml@2.7.1))
      '@astrojs/sitemap': 3.3.1
      '@pagefind/default-ui': 1.3.0
      '@types/hast': 3.0.4
      '@types/js-yaml': 4.0.9
      '@types/mdast': 4.0.4
      astro: 5.7.12(@types/node@22.1.0)(lightningcss@1.24.0)(rollup@4.40.2)(typescript@5.8.3)(yaml@2.7.1)
      astro-expressive-code: 0.41.2(astro@5.7.12(@types/node@22.1.0)(lightningcss@1.24.0)(rollup@4.40.2)(typescript@5.8.3)(yaml@2.7.1))
      bcp-47: 2.1.0
      hast-util-from-html: 2.0.3
      hast-util-select: 6.0.4
      hast-util-to-string: 3.0.1
      hastscript: 9.0.1
      i18next: 23.16.8
      js-yaml: 4.1.0
      klona: 2.0.6
      mdast-util-directive: 3.1.0
      mdast-util-to-markdown: 2.1.2
      mdast-util-to-string: 4.0.0
      pagefind: 1.3.0
      rehype: 13.0.2
      rehype-format: 5.0.1
      remark-directive: 3.0.1
      ultrahtml: 1.6.0
      unified: 11.0.5
      unist-util-visit: 5.0.0
      vfile: 6.0.3
    transitivePeerDependencies:
      - supports-color

  '@astrojs/telemetry@3.2.1':
    dependencies:
      ci-info: 4.2.0
      debug: 4.4.0
      dlv: 1.1.3
      dset: 3.1.4
      is-docker: 3.0.0
      is-wsl: 3.1.0
      which-pm-runs: 1.1.0
    transitivePeerDependencies:
      - supports-color

  '@astrojs/yaml2ts@0.2.2':
    dependencies:
      yaml: 2.7.1

  '@babel/code-frame@7.27.1':
    dependencies:
      '@babel/helper-validator-identifier': 7.27.1
      js-tokens: 4.0.0
      picocolors: 1.1.1

  '@babel/compat-data@7.27.1': {}

  '@babel/core@7.27.1':
    dependencies:
      '@ampproject/remapping': 2.3.0
      '@babel/code-frame': 7.27.1
      '@babel/generator': 7.27.1
      '@babel/helper-compilation-targets': 7.27.1
      '@babel/helper-module-transforms': 7.27.1(@babel/core@7.27.1)
      '@babel/helpers': 7.27.1
      '@babel/parser': 7.27.1
      '@babel/template': 7.27.1
      '@babel/traverse': 7.27.1
      '@babel/types': 7.27.1
      convert-source-map: 2.0.0
      debug: 4.4.0
      gensync: 1.0.0-beta.2
      json5: 2.2.3
      semver: 6.3.1
    transitivePeerDependencies:
      - supports-color

  '@babel/generator@7.27.1':
    dependencies:
      '@babel/parser': 7.27.1
      '@babel/types': 7.27.1
      '@jridgewell/gen-mapping': 0.3.8
      '@jridgewell/trace-mapping': 0.3.25
      jsesc: 3.1.0

  '@babel/helper-compilation-targets@7.27.1':
    dependencies:
      '@babel/compat-data': 7.27.1
      '@babel/helper-validator-option': 7.27.1
      browserslist: 4.24.5
      lru-cache: 5.1.1
      semver: 6.3.1

  '@babel/helper-module-imports@7.27.1':
    dependencies:
      '@babel/traverse': 7.27.1
      '@babel/types': 7.27.1
    transitivePeerDependencies:
      - supports-color

  '@babel/helper-module-transforms@7.27.1(@babel/core@7.27.1)':
    dependencies:
      '@babel/core': 7.27.1
      '@babel/helper-module-imports': 7.27.1
      '@babel/helper-validator-identifier': 7.27.1
      '@babel/traverse': 7.27.1
    transitivePeerDependencies:
      - supports-color

  '@babel/helper-plugin-utils@7.27.1': {}

  '@babel/helper-string-parser@7.27.1': {}

  '@babel/helper-validator-identifier@7.27.1': {}

  '@babel/helper-validator-option@7.27.1': {}

  '@babel/helpers@7.27.1':
    dependencies:
      '@babel/template': 7.27.1
      '@babel/types': 7.27.1

  '@babel/parser@7.27.1':
    dependencies:
      '@babel/types': 7.27.1

  '@babel/plugin-transform-react-jsx-self@7.27.1(@babel/core@7.27.1)':
    dependencies:
      '@babel/core': 7.27.1
      '@babel/helper-plugin-utils': 7.27.1

  '@babel/plugin-transform-react-jsx-source@7.27.1(@babel/core@7.27.1)':
    dependencies:
      '@babel/core': 7.27.1
      '@babel/helper-plugin-utils': 7.27.1

  '@babel/runtime@7.27.0':
    dependencies:
      regenerator-runtime: 0.14.1

  '@babel/template@7.27.1':
    dependencies:
      '@babel/code-frame': 7.27.1
      '@babel/parser': 7.27.1
      '@babel/types': 7.27.1

  '@babel/traverse@7.27.1':
    dependencies:
      '@babel/code-frame': 7.27.1
      '@babel/generator': 7.27.1
      '@babel/parser': 7.27.1
      '@babel/template': 7.27.1
      '@babel/types': 7.27.1
      debug: 4.4.0
      globals: 11.12.0
    transitivePeerDependencies:
      - supports-color

  '@babel/types@7.27.1':
    dependencies:
      '@babel/helper-string-parser': 7.27.1
      '@babel/helper-validator-identifier': 7.27.1

  '@biomejs/biome@1.9.4':
    optionalDependencies:
      '@biomejs/cli-darwin-arm64': 1.9.4
      '@biomejs/cli-darwin-x64': 1.9.4
      '@biomejs/cli-linux-arm64': 1.9.4
      '@biomejs/cli-linux-arm64-musl': 1.9.4
      '@biomejs/cli-linux-x64': 1.9.4
      '@biomejs/cli-linux-x64-musl': 1.9.4
      '@biomejs/cli-win32-arm64': 1.9.4
      '@biomejs/cli-win32-x64': 1.9.4

  '@biomejs/cli-darwin-arm64@1.9.4':
    optional: true

  '@biomejs/cli-darwin-x64@1.9.4':
    optional: true

  '@biomejs/cli-linux-arm64-musl@1.9.4':
    optional: true

  '@biomejs/cli-linux-arm64@1.9.4':
    optional: true

  '@biomejs/cli-linux-x64-musl@1.9.4':
    optional: true

  '@biomejs/cli-linux-x64@1.9.4':
    optional: true

  '@biomejs/cli-win32-arm64@1.9.4':
    optional: true

  '@biomejs/cli-win32-x64@1.9.4':
    optional: true

  '@capsizecss/unpack@2.4.0':
    dependencies:
      blob-to-buffer: 1.2.9
      cross-fetch: 3.2.0
      fontkit: 2.0.4
    transitivePeerDependencies:
      - encoding

  '@ctrl/tinycolor@4.1.0': {}

  '@czi-sds/components@20.0.1(yhvdhk7sonewaw25ryh4hrzn6m)':
    dependencies:
      '@emotion/core': 11.0.0
      '@emotion/css': 11.11.2
      '@emotion/react': 11.11.4(@types/react@19.1.3)(react@19.1.0)
      '@emotion/styled': 11.11.5(@emotion/react@11.11.4(@types/react@19.1.3)(react@19.1.0))(@types/react@19.1.3)(react@19.1.0)
      '@mui/base': 5.0.0-beta.40(@types/react@19.1.3)(react-dom@19.1.0(react@19.1.0))(react@19.1.0)
      '@mui/icons-material': 5.15.15(@mui/material@5.15.15(@emotion/react@11.11.4(@types/react@19.1.3)(react@19.1.0))(@emotion/styled@11.11.5(@emotion/react@11.11.4(@types/react@19.1.3)(react@19.1.0))(@types/react@19.1.3)(react@19.1.0))(@types/react@19.1.3)(react-dom@19.1.0(react@19.1.0))(react@19.1.0))(@types/react@19.1.3)(react@19.1.0)
      '@mui/lab': 5.0.0-alpha.175(@emotion/react@11.11.4(@types/react@19.1.3)(react@19.1.0))(@emotion/styled@11.11.5(@emotion/react@11.11.4(@types/react@19.1.3)(react@19.1.0))(@types/react@19.1.3)(react@19.1.0))(@mui/material@5.15.15(@emotion/react@11.11.4(@types/react@19.1.3)(react@19.1.0))(@emotion/styled@11.11.5(@emotion/react@11.11.4(@types/react@19.1.3)(react@19.1.0))(@types/react@19.1.3)(react@19.1.0))(@types/react@19.1.3)(react-dom@19.1.0(react@19.1.0))(react@19.1.0))(@types/react@19.1.3)(react-dom@19.1.0(react@19.1.0))(react@19.1.0)
      '@mui/material': 5.15.15(@emotion/react@11.11.4(@types/react@19.1.3)(react@19.1.0))(@emotion/styled@11.11.5(@emotion/react@11.11.4(@types/react@19.1.3)(react@19.1.0))(@types/react@19.1.3)(react@19.1.0))(@types/react@19.1.3)(react-dom@19.1.0(react@19.1.0))(react@19.1.0)
      react: 19.1.0
      react-dom: 19.1.0(react@19.1.0)

  '@emmetio/abbreviation@2.3.3':
    dependencies:
      '@emmetio/scanner': 1.0.4

  '@emmetio/css-abbreviation@2.1.8':
    dependencies:
      '@emmetio/scanner': 1.0.4

  '@emmetio/css-parser@0.4.0':
    dependencies:
      '@emmetio/stream-reader': 2.2.0
      '@emmetio/stream-reader-utils': 0.1.0

  '@emmetio/html-matcher@1.3.0':
    dependencies:
      '@emmetio/scanner': 1.0.4

  '@emmetio/scanner@1.0.4': {}

  '@emmetio/stream-reader-utils@0.1.0': {}

  '@emmetio/stream-reader@2.2.0': {}

  '@emnapi/runtime@1.4.3':
    dependencies:
      tslib: 2.6.2
    optional: true

  '@emotion/babel-plugin@11.11.0':
    dependencies:
      '@babel/helper-module-imports': 7.27.1
      '@babel/runtime': 7.27.0
      '@emotion/hash': 0.9.1
      '@emotion/memoize': 0.8.1
      '@emotion/serialize': 1.1.4
      babel-plugin-macros: 3.1.0
      convert-source-map: 1.9.0
      escape-string-regexp: 4.0.0
      find-root: 1.1.0
      source-map: 0.5.7
      stylis: 4.2.0
    transitivePeerDependencies:
      - supports-color

  '@emotion/cache@11.14.0':
    dependencies:
      '@emotion/memoize': 0.9.0
      '@emotion/sheet': 1.4.0
      '@emotion/utils': 1.4.2
      '@emotion/weak-memoize': 0.4.0
      stylis: 4.2.0

  '@emotion/core@11.0.0': {}

  '@emotion/css@11.11.2':
    dependencies:
      '@emotion/babel-plugin': 11.11.0
      '@emotion/cache': 11.14.0
      '@emotion/serialize': 1.1.4
      '@emotion/sheet': 1.4.0
      '@emotion/utils': 1.4.2
    transitivePeerDependencies:
      - supports-color

  '@emotion/hash@0.9.1': {}

  '@emotion/is-prop-valid@1.2.2':
    dependencies:
      '@emotion/memoize': 0.8.1

  '@emotion/memoize@0.8.1': {}

  '@emotion/memoize@0.9.0': {}

  '@emotion/react@11.11.4(@types/react@19.1.3)(react@19.1.0)':
    dependencies:
      '@babel/runtime': 7.27.0
      '@emotion/babel-plugin': 11.11.0
      '@emotion/cache': 11.14.0
      '@emotion/serialize': 1.1.4
      '@emotion/use-insertion-effect-with-fallbacks': 1.0.1(react@19.1.0)
      '@emotion/utils': 1.4.2
      '@emotion/weak-memoize': 0.3.1
      hoist-non-react-statics: 3.3.2
      react: 19.1.0
    optionalDependencies:
      '@types/react': 19.1.3
    transitivePeerDependencies:
      - supports-color

  '@emotion/serialize@1.1.4':
    dependencies:
      '@emotion/hash': 0.9.1
      '@emotion/memoize': 0.8.1
      '@emotion/unitless': 0.8.1
      '@emotion/utils': 1.4.2
      csstype: 3.1.3

  '@emotion/sheet@1.4.0': {}

  '@emotion/styled@11.11.5(@emotion/react@11.11.4(@types/react@19.1.3)(react@19.1.0))(@types/react@19.1.3)(react@19.1.0)':
    dependencies:
      '@babel/runtime': 7.27.0
      '@emotion/babel-plugin': 11.11.0
      '@emotion/is-prop-valid': 1.2.2
      '@emotion/react': 11.11.4(@types/react@19.1.3)(react@19.1.0)
      '@emotion/serialize': 1.1.4
      '@emotion/use-insertion-effect-with-fallbacks': 1.0.1(react@19.1.0)
      '@emotion/utils': 1.4.2
      react: 19.1.0
    optionalDependencies:
      '@types/react': 19.1.3
    transitivePeerDependencies:
      - supports-color

  '@emotion/unitless@0.8.1': {}

  '@emotion/use-insertion-effect-with-fallbacks@1.0.1(react@19.1.0)':
    dependencies:
      react: 19.1.0

  '@emotion/utils@1.4.2': {}

  '@emotion/weak-memoize@0.3.1': {}

  '@emotion/weak-memoize@0.4.0': {}

  '@esbuild/aix-ppc64@0.21.5':
    optional: true

  '@esbuild/aix-ppc64@0.25.4':
    optional: true

  '@esbuild/android-arm64@0.21.5':
    optional: true

  '@esbuild/android-arm64@0.25.4':
    optional: true

  '@esbuild/android-arm@0.21.5':
    optional: true

  '@esbuild/android-arm@0.25.4':
    optional: true

  '@esbuild/android-x64@0.21.5':
    optional: true

  '@esbuild/android-x64@0.25.4':
    optional: true

  '@esbuild/darwin-arm64@0.21.5':
    optional: true

  '@esbuild/darwin-arm64@0.25.4':
    optional: true

  '@esbuild/darwin-x64@0.21.5':
    optional: true

  '@esbuild/darwin-x64@0.25.4':
    optional: true

  '@esbuild/freebsd-arm64@0.21.5':
    optional: true

  '@esbuild/freebsd-arm64@0.25.4':
    optional: true

  '@esbuild/freebsd-x64@0.21.5':
    optional: true

  '@esbuild/freebsd-x64@0.25.4':
    optional: true

  '@esbuild/linux-arm64@0.21.5':
    optional: true

  '@esbuild/linux-arm64@0.25.4':
    optional: true

  '@esbuild/linux-arm@0.21.5':
    optional: true

  '@esbuild/linux-arm@0.25.4':
    optional: true

  '@esbuild/linux-ia32@0.21.5':
    optional: true

  '@esbuild/linux-ia32@0.25.4':
    optional: true

  '@esbuild/linux-loong64@0.21.5':
    optional: true

  '@esbuild/linux-loong64@0.25.4':
    optional: true

  '@esbuild/linux-mips64el@0.21.5':
    optional: true

  '@esbuild/linux-mips64el@0.25.4':
    optional: true

  '@esbuild/linux-ppc64@0.21.5':
    optional: true

  '@esbuild/linux-ppc64@0.25.4':
    optional: true

  '@esbuild/linux-riscv64@0.21.5':
    optional: true

  '@esbuild/linux-riscv64@0.25.4':
    optional: true

  '@esbuild/linux-s390x@0.21.5':
    optional: true

  '@esbuild/linux-s390x@0.25.4':
    optional: true

  '@esbuild/linux-x64@0.21.5':
    optional: true

  '@esbuild/linux-x64@0.25.4':
    optional: true

  '@esbuild/netbsd-arm64@0.25.4':
    optional: true

  '@esbuild/netbsd-x64@0.21.5':
    optional: true

  '@esbuild/netbsd-x64@0.25.4':
    optional: true

  '@esbuild/openbsd-arm64@0.25.4':
    optional: true

  '@esbuild/openbsd-x64@0.21.5':
    optional: true

  '@esbuild/openbsd-x64@0.25.4':
    optional: true

  '@esbuild/sunos-x64@0.21.5':
    optional: true

  '@esbuild/sunos-x64@0.25.4':
    optional: true

  '@esbuild/win32-arm64@0.21.5':
    optional: true

  '@esbuild/win32-arm64@0.25.4':
    optional: true

  '@esbuild/win32-ia32@0.21.5':
    optional: true

  '@esbuild/win32-ia32@0.25.4':
    optional: true

  '@esbuild/win32-x64@0.21.5':
    optional: true

  '@esbuild/win32-x64@0.25.4':
    optional: true

  '@expressive-code/core@0.41.2':
    dependencies:
      '@ctrl/tinycolor': 4.1.0
      hast-util-select: 6.0.4
      hast-util-to-html: 9.0.5
      hast-util-to-text: 4.0.2
      hastscript: 9.0.1
      postcss: 8.5.3
      postcss-nested: 6.2.0(postcss@8.5.3)
      unist-util-visit: 5.0.0
      unist-util-visit-parents: 6.0.1

  '@expressive-code/plugin-frames@0.41.2':
    dependencies:
      '@expressive-code/core': 0.41.2

  '@expressive-code/plugin-shiki@0.41.2':
    dependencies:
      '@expressive-code/core': 0.41.2
      shiki: 3.4.0

  '@expressive-code/plugin-text-markers@0.41.2':
    dependencies:
      '@expressive-code/core': 0.41.2

  '@floating-ui/core@1.6.1':
    dependencies:
      '@floating-ui/utils': 0.2.2

  '@floating-ui/dom@1.6.4':
    dependencies:
      '@floating-ui/core': 1.6.1
      '@floating-ui/utils': 0.2.2

  '@floating-ui/react-dom@2.0.9(react-dom@19.1.0(react@19.1.0))(react@19.1.0)':
    dependencies:
      '@floating-ui/dom': 1.6.4
      react: 19.1.0
      react-dom: 19.1.0(react@19.1.0)

  '@floating-ui/utils@0.2.2': {}

  '@img/sharp-darwin-arm64@0.33.5':
    optionalDependencies:
      '@img/sharp-libvips-darwin-arm64': 1.0.4
    optional: true

  '@img/sharp-darwin-arm64@0.34.1':
    optionalDependencies:
      '@img/sharp-libvips-darwin-arm64': 1.1.0
    optional: true

  '@img/sharp-darwin-x64@0.33.5':
    optionalDependencies:
      '@img/sharp-libvips-darwin-x64': 1.0.4
    optional: true

  '@img/sharp-darwin-x64@0.34.1':
    optionalDependencies:
      '@img/sharp-libvips-darwin-x64': 1.1.0
    optional: true

  '@img/sharp-libvips-darwin-arm64@1.0.4':
    optional: true

  '@img/sharp-libvips-darwin-arm64@1.1.0':
    optional: true

  '@img/sharp-libvips-darwin-x64@1.0.4':
    optional: true

  '@img/sharp-libvips-darwin-x64@1.1.0':
    optional: true

  '@img/sharp-libvips-linux-arm64@1.0.4':
    optional: true

  '@img/sharp-libvips-linux-arm64@1.1.0':
    optional: true

  '@img/sharp-libvips-linux-arm@1.0.5':
    optional: true

  '@img/sharp-libvips-linux-arm@1.1.0':
    optional: true

  '@img/sharp-libvips-linux-ppc64@1.1.0':
    optional: true

  '@img/sharp-libvips-linux-s390x@1.0.4':
    optional: true

  '@img/sharp-libvips-linux-s390x@1.1.0':
    optional: true

  '@img/sharp-libvips-linux-x64@1.0.4':
    optional: true

  '@img/sharp-libvips-linux-x64@1.1.0':
    optional: true

  '@img/sharp-libvips-linuxmusl-arm64@1.0.4':
    optional: true

  '@img/sharp-libvips-linuxmusl-arm64@1.1.0':
    optional: true

  '@img/sharp-libvips-linuxmusl-x64@1.0.4':
    optional: true

  '@img/sharp-libvips-linuxmusl-x64@1.1.0':
    optional: true

  '@img/sharp-linux-arm64@0.33.5':
    optionalDependencies:
      '@img/sharp-libvips-linux-arm64': 1.0.4
    optional: true

  '@img/sharp-linux-arm64@0.34.1':
    optionalDependencies:
      '@img/sharp-libvips-linux-arm64': 1.1.0
    optional: true

  '@img/sharp-linux-arm@0.33.5':
    optionalDependencies:
      '@img/sharp-libvips-linux-arm': 1.0.5
    optional: true

  '@img/sharp-linux-arm@0.34.1':
    optionalDependencies:
      '@img/sharp-libvips-linux-arm': 1.1.0
    optional: true

  '@img/sharp-linux-s390x@0.33.5':
    optionalDependencies:
      '@img/sharp-libvips-linux-s390x': 1.0.4
    optional: true

  '@img/sharp-linux-s390x@0.34.1':
    optionalDependencies:
      '@img/sharp-libvips-linux-s390x': 1.1.0
    optional: true

  '@img/sharp-linux-x64@0.33.5':
    optionalDependencies:
      '@img/sharp-libvips-linux-x64': 1.0.4
    optional: true

  '@img/sharp-linux-x64@0.34.1':
    optionalDependencies:
      '@img/sharp-libvips-linux-x64': 1.1.0
    optional: true

  '@img/sharp-linuxmusl-arm64@0.33.5':
    optionalDependencies:
      '@img/sharp-libvips-linuxmusl-arm64': 1.0.4
    optional: true

  '@img/sharp-linuxmusl-arm64@0.34.1':
    optionalDependencies:
      '@img/sharp-libvips-linuxmusl-arm64': 1.1.0
    optional: true

  '@img/sharp-linuxmusl-x64@0.33.5':
    optionalDependencies:
      '@img/sharp-libvips-linuxmusl-x64': 1.0.4
    optional: true

  '@img/sharp-linuxmusl-x64@0.34.1':
    optionalDependencies:
      '@img/sharp-libvips-linuxmusl-x64': 1.1.0
    optional: true

  '@img/sharp-wasm32@0.33.5':
    dependencies:
      '@emnapi/runtime': 1.4.3
    optional: true

  '@img/sharp-wasm32@0.34.1':
    dependencies:
      '@emnapi/runtime': 1.4.3
    optional: true

  '@img/sharp-win32-ia32@0.33.5':
    optional: true

  '@img/sharp-win32-ia32@0.34.1':
    optional: true

  '@img/sharp-win32-x64@0.33.5':
    optional: true

  '@img/sharp-win32-x64@0.34.1':
    optional: true

  '@isaacs/cliui@8.0.2':
    dependencies:
      string-width: 5.1.2
      string-width-cjs: string-width@4.2.3
      strip-ansi: 7.1.0
      strip-ansi-cjs: strip-ansi@6.0.1
      wrap-ansi: 8.1.0
      wrap-ansi-cjs: wrap-ansi@7.0.0

  '@istanbuljs/schema@0.1.3': {}

  '@jridgewell/gen-mapping@0.3.8':
    dependencies:
      '@jridgewell/set-array': 1.2.1
      '@jridgewell/sourcemap-codec': 1.5.0
      '@jridgewell/trace-mapping': 0.3.25

  '@jridgewell/resolve-uri@3.1.2': {}

  '@jridgewell/set-array@1.2.1': {}

  '@jridgewell/sourcemap-codec@1.5.0': {}

  '@jridgewell/trace-mapping@0.3.25':
    dependencies:
      '@jridgewell/resolve-uri': 3.1.2
      '@jridgewell/sourcemap-codec': 1.5.0

  '@lezer/common@1.2.1': {}

  '@lezer/lr@1.4.0':
    dependencies:
      '@lezer/common': 1.2.1

  '@lmdb/lmdb-darwin-arm64@2.8.5':
    optional: true

  '@lmdb/lmdb-darwin-x64@2.8.5':
    optional: true

  '@lmdb/lmdb-linux-arm64@2.8.5':
    optional: true

  '@lmdb/lmdb-linux-arm@2.8.5':
    optional: true

  '@lmdb/lmdb-linux-x64@2.8.5':
    optional: true

  '@lmdb/lmdb-win32-x64@2.8.5':
    optional: true

  '@mdx-js/mdx@3.1.0(acorn@8.14.1)':
    dependencies:
      '@types/estree': 1.0.7
      '@types/estree-jsx': 1.0.5
      '@types/hast': 3.0.4
      '@types/mdx': 2.0.13
      collapse-white-space: 2.1.0
      devlop: 1.1.0
      estree-util-is-identifier-name: 3.0.0
      estree-util-scope: 1.0.0
      estree-walker: 3.0.3
      hast-util-to-jsx-runtime: 2.3.6
      markdown-extensions: 2.0.0
      recma-build-jsx: 1.0.0
      recma-jsx: 1.0.0(acorn@8.14.1)
      recma-stringify: 1.0.0
      rehype-recma: 1.0.0
      remark-mdx: 3.1.0
      remark-parse: 11.0.0
      remark-rehype: 11.1.2
      source-map: 0.7.4
      unified: 11.0.5
      unist-util-position-from-estree: 2.0.0
      unist-util-stringify-position: 4.0.0
      unist-util-visit: 5.0.0
      vfile: 6.0.3
    transitivePeerDependencies:
      - acorn
      - supports-color

  '@mischnic/json-sourcemap@0.1.1':
    dependencies:
      '@lezer/common': 1.2.1
      '@lezer/lr': 1.4.0
      json5: 2.2.3

  '@msgpackr-extract/msgpackr-extract-darwin-arm64@3.0.2':
    optional: true

  '@msgpackr-extract/msgpackr-extract-darwin-x64@3.0.2':
    optional: true

  '@msgpackr-extract/msgpackr-extract-linux-arm64@3.0.2':
    optional: true

  '@msgpackr-extract/msgpackr-extract-linux-arm@3.0.2':
    optional: true

  '@msgpackr-extract/msgpackr-extract-linux-x64@3.0.2':
    optional: true

  '@msgpackr-extract/msgpackr-extract-win32-x64@3.0.2':
    optional: true

  '@mui/base@5.0.0-beta.40(@types/react@19.1.3)(react-dom@19.1.0(react@19.1.0))(react@19.1.0)':
    dependencies:
      '@babel/runtime': 7.27.0
      '@floating-ui/react-dom': 2.0.9(react-dom@19.1.0(react@19.1.0))(react@19.1.0)
      '@mui/types': 7.4.1(@types/react@19.1.3)
      '@mui/utils': 5.17.1(@types/react@19.1.3)(react@19.1.0)
      '@popperjs/core': 2.11.8
      clsx: 2.1.1
      prop-types: 15.8.1
      react: 19.1.0
      react-dom: 19.1.0(react@19.1.0)
    optionalDependencies:
      '@types/react': 19.1.3

  '@mui/base@5.0.0-beta.40-0(@types/react@19.1.3)(react-dom@19.1.0(react@19.1.0))(react@19.1.0)':
    dependencies:
      '@babel/runtime': 7.27.0
      '@floating-ui/react-dom': 2.0.9(react-dom@19.1.0(react@19.1.0))(react@19.1.0)
      '@mui/types': 7.4.1(@types/react@19.1.3)
      '@mui/utils': 5.17.1(@types/react@19.1.3)(react@19.1.0)
      '@popperjs/core': 2.11.8
      clsx: 2.1.1
      prop-types: 15.8.1
      react: 19.1.0
      react-dom: 19.1.0(react@19.1.0)
    optionalDependencies:
      '@types/react': 19.1.3

  '@mui/core-downloads-tracker@5.15.15': {}

  '@mui/icons-material@5.15.15(@mui/material@5.15.15(@emotion/react@11.11.4(@types/react@19.1.3)(react@19.1.0))(@emotion/styled@11.11.5(@emotion/react@11.11.4(@types/react@19.1.3)(react@19.1.0))(@types/react@19.1.3)(react@19.1.0))(@types/react@19.1.3)(react-dom@19.1.0(react@19.1.0))(react@19.1.0))(@types/react@19.1.3)(react@19.1.0)':
    dependencies:
      '@babel/runtime': 7.27.0
      '@mui/material': 5.15.15(@emotion/react@11.11.4(@types/react@19.1.3)(react@19.1.0))(@emotion/styled@11.11.5(@emotion/react@11.11.4(@types/react@19.1.3)(react@19.1.0))(@types/react@19.1.3)(react@19.1.0))(@types/react@19.1.3)(react-dom@19.1.0(react@19.1.0))(react@19.1.0)
      react: 19.1.0
    optionalDependencies:
      '@types/react': 19.1.3

  '@mui/lab@5.0.0-alpha.175(@emotion/react@11.11.4(@types/react@19.1.3)(react@19.1.0))(@emotion/styled@11.11.5(@emotion/react@11.11.4(@types/react@19.1.3)(react@19.1.0))(@types/react@19.1.3)(react@19.1.0))(@mui/material@5.15.15(@emotion/react@11.11.4(@types/react@19.1.3)(react@19.1.0))(@emotion/styled@11.11.5(@emotion/react@11.11.4(@types/react@19.1.3)(react@19.1.0))(@types/react@19.1.3)(react@19.1.0))(@types/react@19.1.3)(react-dom@19.1.0(react@19.1.0))(react@19.1.0))(@types/react@19.1.3)(react-dom@19.1.0(react@19.1.0))(react@19.1.0)':
    dependencies:
      '@babel/runtime': 7.27.0
      '@mui/base': 5.0.0-beta.40-0(@types/react@19.1.3)(react-dom@19.1.0(react@19.1.0))(react@19.1.0)
      '@mui/material': 5.15.15(@emotion/react@11.11.4(@types/react@19.1.3)(react@19.1.0))(@emotion/styled@11.11.5(@emotion/react@11.11.4(@types/react@19.1.3)(react@19.1.0))(@types/react@19.1.3)(react@19.1.0))(@types/react@19.1.3)(react-dom@19.1.0(react@19.1.0))(react@19.1.0)
      '@mui/system': 5.17.1(@emotion/react@11.11.4(@types/react@19.1.3)(react@19.1.0))(@emotion/styled@11.11.5(@emotion/react@11.11.4(@types/react@19.1.3)(react@19.1.0))(@types/react@19.1.3)(react@19.1.0))(@types/react@19.1.3)(react@19.1.0)
      '@mui/types': 7.4.1(@types/react@19.1.3)
      '@mui/utils': 5.17.1(@types/react@19.1.3)(react@19.1.0)
      clsx: 2.1.1
      prop-types: 15.8.1
      react: 19.1.0
      react-dom: 19.1.0(react@19.1.0)
    optionalDependencies:
      '@emotion/react': 11.11.4(@types/react@19.1.3)(react@19.1.0)
      '@emotion/styled': 11.11.5(@emotion/react@11.11.4(@types/react@19.1.3)(react@19.1.0))(@types/react@19.1.3)(react@19.1.0)
      '@types/react': 19.1.3

  '@mui/material@5.15.15(@emotion/react@11.11.4(@types/react@19.1.3)(react@19.1.0))(@emotion/styled@11.11.5(@emotion/react@11.11.4(@types/react@19.1.3)(react@19.1.0))(@types/react@19.1.3)(react@19.1.0))(@types/react@19.1.3)(react-dom@19.1.0(react@19.1.0))(react@19.1.0)':
    dependencies:
      '@babel/runtime': 7.27.0
      '@mui/base': 5.0.0-beta.40(@types/react@19.1.3)(react-dom@19.1.0(react@19.1.0))(react@19.1.0)
      '@mui/core-downloads-tracker': 5.15.15
      '@mui/system': 5.17.1(@emotion/react@11.11.4(@types/react@19.1.3)(react@19.1.0))(@emotion/styled@11.11.5(@emotion/react@11.11.4(@types/react@19.1.3)(react@19.1.0))(@types/react@19.1.3)(react@19.1.0))(@types/react@19.1.3)(react@19.1.0)
      '@mui/types': 7.4.1(@types/react@19.1.3)
      '@mui/utils': 5.17.1(@types/react@19.1.3)(react@19.1.0)
      '@types/react-transition-group': 4.4.10
      clsx: 2.1.1
      csstype: 3.1.3
      prop-types: 15.8.1
      react: 19.1.0
      react-dom: 19.1.0(react@19.1.0)
      react-is: 18.2.0
      react-transition-group: 4.4.5(react-dom@19.1.0(react@19.1.0))(react@19.1.0)
    optionalDependencies:
      '@emotion/react': 11.11.4(@types/react@19.1.3)(react@19.1.0)
      '@emotion/styled': 11.11.5(@emotion/react@11.11.4(@types/react@19.1.3)(react@19.1.0))(@types/react@19.1.3)(react@19.1.0)
      '@types/react': 19.1.3

  '@mui/private-theming@5.17.1(@types/react@19.1.3)(react@19.1.0)':
    dependencies:
      '@babel/runtime': 7.27.0
      '@mui/utils': 5.17.1(@types/react@19.1.3)(react@19.1.0)
      prop-types: 15.8.1
      react: 19.1.0
    optionalDependencies:
      '@types/react': 19.1.3

  '@mui/styled-engine@5.16.14(@emotion/react@11.11.4(@types/react@19.1.3)(react@19.1.0))(@emotion/styled@11.11.5(@emotion/react@11.11.4(@types/react@19.1.3)(react@19.1.0))(@types/react@19.1.3)(react@19.1.0))(react@19.1.0)':
    dependencies:
      '@babel/runtime': 7.27.0
      '@emotion/cache': 11.14.0
      csstype: 3.1.3
      prop-types: 15.8.1
      react: 19.1.0
    optionalDependencies:
      '@emotion/react': 11.11.4(@types/react@19.1.3)(react@19.1.0)
      '@emotion/styled': 11.11.5(@emotion/react@11.11.4(@types/react@19.1.3)(react@19.1.0))(@types/react@19.1.3)(react@19.1.0)

  '@mui/system@5.17.1(@emotion/react@11.11.4(@types/react@19.1.3)(react@19.1.0))(@emotion/styled@11.11.5(@emotion/react@11.11.4(@types/react@19.1.3)(react@19.1.0))(@types/react@19.1.3)(react@19.1.0))(@types/react@19.1.3)(react@19.1.0)':
    dependencies:
      '@babel/runtime': 7.27.0
      '@mui/private-theming': 5.17.1(@types/react@19.1.3)(react@19.1.0)
      '@mui/styled-engine': 5.16.14(@emotion/react@11.11.4(@types/react@19.1.3)(react@19.1.0))(@emotion/styled@11.11.5(@emotion/react@11.11.4(@types/react@19.1.3)(react@19.1.0))(@types/react@19.1.3)(react@19.1.0))(react@19.1.0)
      '@mui/types': 7.2.24(@types/react@19.1.3)
      '@mui/utils': 5.17.1(@types/react@19.1.3)(react@19.1.0)
      clsx: 2.1.1
      csstype: 3.1.3
      prop-types: 15.8.1
      react: 19.1.0
    optionalDependencies:
      '@emotion/react': 11.11.4(@types/react@19.1.3)(react@19.1.0)
      '@emotion/styled': 11.11.5(@emotion/react@11.11.4(@types/react@19.1.3)(react@19.1.0))(@types/react@19.1.3)(react@19.1.0)
      '@types/react': 19.1.3

  '@mui/types@7.2.24(@types/react@19.1.3)':
    optionalDependencies:
      '@types/react': 19.1.3

  '@mui/types@7.4.1(@types/react@19.1.3)':
    dependencies:
      '@babel/runtime': 7.27.0
    optionalDependencies:
      '@types/react': 19.1.3

  '@mui/utils@5.17.1(@types/react@19.1.3)(react@19.1.0)':
    dependencies:
      '@babel/runtime': 7.27.0
      '@mui/types': 7.2.24(@types/react@19.1.3)
      '@types/prop-types': 15.7.12
      clsx: 2.1.1
      prop-types: 15.8.1
      react: 19.1.0
      react-is: 19.1.0
    optionalDependencies:
      '@types/react': 19.1.3

  '@nodelib/fs.scandir@2.1.5':
    dependencies:
      '@nodelib/fs.stat': 2.0.5
      run-parallel: 1.2.0

  '@nodelib/fs.stat@2.0.5': {}

  '@nodelib/fs.walk@1.2.8':
    dependencies:
      '@nodelib/fs.scandir': 2.1.5
      fastq: 1.19.1

  '@oslojs/encoding@1.1.0': {}

  '@pagefind/darwin-arm64@1.3.0':
    optional: true

  '@pagefind/darwin-x64@1.3.0':
    optional: true

  '@pagefind/default-ui@1.3.0': {}

  '@pagefind/linux-arm64@1.3.0':
    optional: true

  '@pagefind/linux-x64@1.3.0':
    optional: true

  '@pagefind/windows-x64@1.3.0':
    optional: true

  '@parcel/bundler-default@2.14.4(@parcel/core@2.14.4(@swc/helpers@0.5.17))':
    dependencies:
      '@parcel/diagnostic': 2.14.4
      '@parcel/graph': 3.4.4
      '@parcel/plugin': 2.14.4(@parcel/core@2.14.4(@swc/helpers@0.5.17))
      '@parcel/rust': 2.14.4
      '@parcel/utils': 2.14.4
      nullthrows: 1.1.1
    transitivePeerDependencies:
      - '@parcel/core'
      - napi-wasm

  '@parcel/cache@2.14.4(@parcel/core@2.14.4(@swc/helpers@0.5.17))':
    dependencies:
      '@parcel/core': 2.14.4(@swc/helpers@0.5.17)
      '@parcel/fs': 2.14.4(@parcel/core@2.14.4(@swc/helpers@0.5.17))
      '@parcel/logger': 2.14.4
      '@parcel/utils': 2.14.4
      lmdb: 2.8.5
    transitivePeerDependencies:
      - napi-wasm

  '@parcel/codeframe@2.14.4':
    dependencies:
      chalk: 4.1.2

  '@parcel/compressor-raw@2.14.4(@parcel/core@2.14.4(@swc/helpers@0.5.17))':
    dependencies:
      '@parcel/plugin': 2.14.4(@parcel/core@2.14.4(@swc/helpers@0.5.17))
    transitivePeerDependencies:
      - '@parcel/core'
      - napi-wasm

  '@parcel/config-default@2.14.4(@parcel/core@2.14.4(@swc/helpers@0.5.17))(@swc/helpers@0.5.17)(postcss@8.5.3)(srcset@4.0.0)(typescript@5.8.3)':
    dependencies:
      '@parcel/bundler-default': 2.14.4(@parcel/core@2.14.4(@swc/helpers@0.5.17))
      '@parcel/compressor-raw': 2.14.4(@parcel/core@2.14.4(@swc/helpers@0.5.17))
      '@parcel/core': 2.14.4(@swc/helpers@0.5.17)
      '@parcel/namer-default': 2.14.4(@parcel/core@2.14.4(@swc/helpers@0.5.17))
      '@parcel/optimizer-css': 2.14.4(@parcel/core@2.14.4(@swc/helpers@0.5.17))
      '@parcel/optimizer-htmlnano': 2.14.4(@parcel/core@2.14.4(@swc/helpers@0.5.17))(postcss@8.5.3)(srcset@4.0.0)(typescript@5.8.3)
      '@parcel/optimizer-image': 2.14.4(@parcel/core@2.14.4(@swc/helpers@0.5.17))
      '@parcel/optimizer-svgo': 2.14.4(@parcel/core@2.14.4(@swc/helpers@0.5.17))
      '@parcel/optimizer-swc': 2.14.4(@parcel/core@2.14.4(@swc/helpers@0.5.17))(@swc/helpers@0.5.17)
      '@parcel/packager-css': 2.14.4(@parcel/core@2.14.4(@swc/helpers@0.5.17))
      '@parcel/packager-html': 2.14.4(@parcel/core@2.14.4(@swc/helpers@0.5.17))
      '@parcel/packager-js': 2.14.4(@parcel/core@2.14.4(@swc/helpers@0.5.17))
      '@parcel/packager-raw': 2.14.4(@parcel/core@2.14.4(@swc/helpers@0.5.17))
      '@parcel/packager-svg': 2.14.4(@parcel/core@2.14.4(@swc/helpers@0.5.17))
      '@parcel/packager-wasm': 2.14.4(@parcel/core@2.14.4(@swc/helpers@0.5.17))
      '@parcel/reporter-dev-server': 2.14.4(@parcel/core@2.14.4(@swc/helpers@0.5.17))
      '@parcel/resolver-default': 2.14.4(@parcel/core@2.14.4(@swc/helpers@0.5.17))
      '@parcel/runtime-browser-hmr': 2.14.4(@parcel/core@2.14.4(@swc/helpers@0.5.17))
      '@parcel/runtime-js': 2.14.4(@parcel/core@2.14.4(@swc/helpers@0.5.17))
      '@parcel/runtime-rsc': 2.14.4(@parcel/core@2.14.4(@swc/helpers@0.5.17))
      '@parcel/runtime-service-worker': 2.14.4(@parcel/core@2.14.4(@swc/helpers@0.5.17))
      '@parcel/transformer-babel': 2.14.4(@parcel/core@2.14.4(@swc/helpers@0.5.17))
      '@parcel/transformer-css': 2.14.4(@parcel/core@2.14.4(@swc/helpers@0.5.17))
      '@parcel/transformer-html': 2.14.4(@parcel/core@2.14.4(@swc/helpers@0.5.17))
      '@parcel/transformer-image': 2.14.4(@parcel/core@2.14.4(@swc/helpers@0.5.17))
      '@parcel/transformer-js': 2.14.4(@parcel/core@2.14.4(@swc/helpers@0.5.17))
      '@parcel/transformer-json': 2.14.4(@parcel/core@2.14.4(@swc/helpers@0.5.17))
      '@parcel/transformer-node': 2.14.4(@parcel/core@2.14.4(@swc/helpers@0.5.17))
      '@parcel/transformer-postcss': 2.14.4(@parcel/core@2.14.4(@swc/helpers@0.5.17))
      '@parcel/transformer-posthtml': 2.14.4(@parcel/core@2.14.4(@swc/helpers@0.5.17))
      '@parcel/transformer-raw': 2.14.4(@parcel/core@2.14.4(@swc/helpers@0.5.17))
      '@parcel/transformer-react-refresh-wrap': 2.14.4(@parcel/core@2.14.4(@swc/helpers@0.5.17))
      '@parcel/transformer-svg': 2.14.4(@parcel/core@2.14.4(@swc/helpers@0.5.17))
    transitivePeerDependencies:
      - '@swc/helpers'
      - cssnano
      - napi-wasm
      - postcss
      - purgecss
      - relateurl
      - srcset
      - svgo
      - terser
      - typescript
      - uncss

  '@parcel/core@2.14.4(@swc/helpers@0.5.17)':
    dependencies:
      '@mischnic/json-sourcemap': 0.1.1
      '@parcel/cache': 2.14.4(@parcel/core@2.14.4(@swc/helpers@0.5.17))
      '@parcel/diagnostic': 2.14.4
      '@parcel/events': 2.14.4
      '@parcel/feature-flags': 2.14.4
      '@parcel/fs': 2.14.4(@parcel/core@2.14.4(@swc/helpers@0.5.17))
      '@parcel/graph': 3.4.4
      '@parcel/logger': 2.14.4
      '@parcel/package-manager': 2.14.4(@parcel/core@2.14.4(@swc/helpers@0.5.17))(@swc/helpers@0.5.17)
      '@parcel/plugin': 2.14.4(@parcel/core@2.14.4(@swc/helpers@0.5.17))
      '@parcel/profiler': 2.14.4
      '@parcel/rust': 2.14.4
      '@parcel/source-map': 2.1.1
      '@parcel/types': 2.14.4(@parcel/core@2.14.4(@swc/helpers@0.5.17))
      '@parcel/utils': 2.14.4
      '@parcel/workers': 2.14.4(@parcel/core@2.14.4(@swc/helpers@0.5.17))
      base-x: 3.0.9
      browserslist: 4.24.4
      clone: 2.1.2
      dotenv: 16.5.0
      dotenv-expand: 11.0.7
      json5: 2.2.3
      msgpackr: 1.10.1
      nullthrows: 1.1.1
      semver: 7.5.4
    transitivePeerDependencies:
      - '@swc/helpers'
      - napi-wasm

  '@parcel/diagnostic@2.14.4':
    dependencies:
      '@mischnic/json-sourcemap': 0.1.1
      nullthrows: 1.1.1

  '@parcel/error-overlay@2.14.4': {}

  '@parcel/events@2.14.4': {}

  '@parcel/feature-flags@2.14.4': {}

  '@parcel/fs@2.14.4(@parcel/core@2.14.4(@swc/helpers@0.5.17))':
    dependencies:
      '@parcel/core': 2.14.4(@swc/helpers@0.5.17)
      '@parcel/feature-flags': 2.14.4
      '@parcel/rust': 2.14.4
      '@parcel/types-internal': 2.14.4
      '@parcel/utils': 2.14.4
      '@parcel/watcher': 2.4.1
      '@parcel/workers': 2.14.4(@parcel/core@2.14.4(@swc/helpers@0.5.17))
    transitivePeerDependencies:
      - napi-wasm

  '@parcel/graph@3.4.4':
    dependencies:
      '@parcel/feature-flags': 2.14.4
      nullthrows: 1.1.1

  '@parcel/logger@2.14.4':
    dependencies:
      '@parcel/diagnostic': 2.14.4
      '@parcel/events': 2.14.4

  '@parcel/markdown-ansi@2.14.4':
    dependencies:
      chalk: 4.1.2

  '@parcel/namer-default@2.14.4(@parcel/core@2.14.4(@swc/helpers@0.5.17))':
    dependencies:
      '@parcel/diagnostic': 2.14.4
      '@parcel/plugin': 2.14.4(@parcel/core@2.14.4(@swc/helpers@0.5.17))
      nullthrows: 1.1.1
    transitivePeerDependencies:
      - '@parcel/core'
      - napi-wasm

  '@parcel/node-resolver-core@3.5.4(@parcel/core@2.14.4(@swc/helpers@0.5.17))':
    dependencies:
      '@mischnic/json-sourcemap': 0.1.1
      '@parcel/diagnostic': 2.14.4
      '@parcel/fs': 2.14.4(@parcel/core@2.14.4(@swc/helpers@0.5.17))
      '@parcel/rust': 2.14.4
      '@parcel/utils': 2.14.4
      nullthrows: 1.1.1
      semver: 7.7.1
    transitivePeerDependencies:
      - '@parcel/core'
      - napi-wasm

  '@parcel/optimizer-css@2.14.4(@parcel/core@2.14.4(@swc/helpers@0.5.17))':
    dependencies:
      '@parcel/diagnostic': 2.14.4
      '@parcel/plugin': 2.14.4(@parcel/core@2.14.4(@swc/helpers@0.5.17))
      '@parcel/source-map': 2.1.1
      '@parcel/utils': 2.14.4
      browserslist: 4.24.4
      lightningcss: 1.24.0
      nullthrows: 1.1.1
    transitivePeerDependencies:
      - '@parcel/core'
      - napi-wasm

  '@parcel/optimizer-htmlnano@2.14.4(@parcel/core@2.14.4(@swc/helpers@0.5.17))(postcss@8.5.3)(srcset@4.0.0)(typescript@5.8.3)':
    dependencies:
      '@parcel/diagnostic': 2.14.4
      '@parcel/plugin': 2.14.4(@parcel/core@2.14.4(@swc/helpers@0.5.17))
      '@parcel/utils': 2.14.4
      htmlnano: 2.1.0(postcss@8.5.3)(srcset@4.0.0)(typescript@5.8.3)
      nullthrows: 1.1.1
      posthtml: 0.16.6
    transitivePeerDependencies:
      - '@parcel/core'
      - cssnano
      - napi-wasm
      - postcss
      - purgecss
      - relateurl
      - srcset
      - svgo
      - terser
      - typescript
      - uncss

  '@parcel/optimizer-image@2.14.4(@parcel/core@2.14.4(@swc/helpers@0.5.17))':
    dependencies:
      '@parcel/core': 2.14.4(@swc/helpers@0.5.17)
      '@parcel/diagnostic': 2.14.4
      '@parcel/plugin': 2.14.4(@parcel/core@2.14.4(@swc/helpers@0.5.17))
      '@parcel/rust': 2.14.4
      '@parcel/utils': 2.14.4
      '@parcel/workers': 2.14.4(@parcel/core@2.14.4(@swc/helpers@0.5.17))
    transitivePeerDependencies:
      - napi-wasm

  '@parcel/optimizer-svgo@2.14.4(@parcel/core@2.14.4(@swc/helpers@0.5.17))':
    dependencies:
      '@parcel/diagnostic': 2.14.4
      '@parcel/plugin': 2.14.4(@parcel/core@2.14.4(@swc/helpers@0.5.17))
      '@parcel/utils': 2.14.4
    transitivePeerDependencies:
      - '@parcel/core'
      - napi-wasm

  '@parcel/optimizer-swc@2.14.4(@parcel/core@2.14.4(@swc/helpers@0.5.17))(@swc/helpers@0.5.17)':
    dependencies:
      '@parcel/diagnostic': 2.14.4
      '@parcel/plugin': 2.14.4(@parcel/core@2.14.4(@swc/helpers@0.5.17))
      '@parcel/source-map': 2.1.1
      '@parcel/utils': 2.14.4
      '@swc/core': 1.11.21(@swc/helpers@0.5.17)
      nullthrows: 1.1.1
    transitivePeerDependencies:
      - '@parcel/core'
      - '@swc/helpers'
      - napi-wasm

  '@parcel/package-manager@2.14.4(@parcel/core@2.14.4(@swc/helpers@0.5.17))(@swc/helpers@0.5.17)':
    dependencies:
      '@parcel/core': 2.14.4(@swc/helpers@0.5.17)
      '@parcel/diagnostic': 2.14.4
      '@parcel/fs': 2.14.4(@parcel/core@2.14.4(@swc/helpers@0.5.17))
      '@parcel/logger': 2.14.4
      '@parcel/node-resolver-core': 3.5.4(@parcel/core@2.14.4(@swc/helpers@0.5.17))
      '@parcel/types': 2.14.4(@parcel/core@2.14.4(@swc/helpers@0.5.17))
      '@parcel/utils': 2.14.4
      '@parcel/workers': 2.14.4(@parcel/core@2.14.4(@swc/helpers@0.5.17))
      '@swc/core': 1.11.21(@swc/helpers@0.5.17)
      semver: 7.5.4
    transitivePeerDependencies:
      - '@swc/helpers'
      - napi-wasm

  '@parcel/packager-css@2.14.4(@parcel/core@2.14.4(@swc/helpers@0.5.17))':
    dependencies:
      '@parcel/diagnostic': 2.14.4
      '@parcel/plugin': 2.14.4(@parcel/core@2.14.4(@swc/helpers@0.5.17))
      '@parcel/source-map': 2.1.1
      '@parcel/utils': 2.14.4
      lightningcss: 1.24.0
      nullthrows: 1.1.1
    transitivePeerDependencies:
      - '@parcel/core'
      - napi-wasm

  '@parcel/packager-html@2.14.4(@parcel/core@2.14.4(@swc/helpers@0.5.17))':
    dependencies:
      '@parcel/plugin': 2.14.4(@parcel/core@2.14.4(@swc/helpers@0.5.17))
      '@parcel/types': 2.14.4(@parcel/core@2.14.4(@swc/helpers@0.5.17))
      '@parcel/utils': 2.14.4
      nullthrows: 1.1.1
      posthtml: 0.16.6
    transitivePeerDependencies:
      - '@parcel/core'
      - napi-wasm

  '@parcel/packager-js@2.14.4(@parcel/core@2.14.4(@swc/helpers@0.5.17))':
    dependencies:
      '@parcel/diagnostic': 2.14.4
      '@parcel/plugin': 2.14.4(@parcel/core@2.14.4(@swc/helpers@0.5.17))
      '@parcel/rust': 2.14.4
      '@parcel/source-map': 2.1.1
      '@parcel/types': 2.14.4(@parcel/core@2.14.4(@swc/helpers@0.5.17))
      '@parcel/utils': 2.14.4
      globals: 13.24.0
      nullthrows: 1.1.1
    transitivePeerDependencies:
      - '@parcel/core'
      - napi-wasm

  '@parcel/packager-raw@2.14.4(@parcel/core@2.14.4(@swc/helpers@0.5.17))':
    dependencies:
      '@parcel/plugin': 2.14.4(@parcel/core@2.14.4(@swc/helpers@0.5.17))
    transitivePeerDependencies:
      - '@parcel/core'
      - napi-wasm

  '@parcel/packager-svg@2.14.4(@parcel/core@2.14.4(@swc/helpers@0.5.17))':
    dependencies:
      '@parcel/plugin': 2.14.4(@parcel/core@2.14.4(@swc/helpers@0.5.17))
      '@parcel/types': 2.14.4(@parcel/core@2.14.4(@swc/helpers@0.5.17))
      '@parcel/utils': 2.14.4
      posthtml: 0.16.6
    transitivePeerDependencies:
      - '@parcel/core'
      - napi-wasm

  '@parcel/packager-ts@2.14.4(@parcel/core@2.14.4(@swc/helpers@0.5.17))':
    dependencies:
      '@parcel/plugin': 2.14.4(@parcel/core@2.14.4(@swc/helpers@0.5.17))
    transitivePeerDependencies:
      - '@parcel/core'
      - napi-wasm

  '@parcel/packager-wasm@2.14.4(@parcel/core@2.14.4(@swc/helpers@0.5.17))':
    dependencies:
      '@parcel/plugin': 2.14.4(@parcel/core@2.14.4(@swc/helpers@0.5.17))
    transitivePeerDependencies:
      - '@parcel/core'
      - napi-wasm

  '@parcel/plugin@2.14.4(@parcel/core@2.14.4(@swc/helpers@0.5.17))':
    dependencies:
      '@parcel/types': 2.14.4(@parcel/core@2.14.4(@swc/helpers@0.5.17))
    transitivePeerDependencies:
      - '@parcel/core'
      - napi-wasm

  '@parcel/profiler@2.14.4':
    dependencies:
      '@parcel/diagnostic': 2.14.4
      '@parcel/events': 2.14.4
      '@parcel/types-internal': 2.14.4
      chrome-trace-event: 1.0.3

  '@parcel/reporter-cli@2.14.4(@parcel/core@2.14.4(@swc/helpers@0.5.17))':
    dependencies:
      '@parcel/plugin': 2.14.4(@parcel/core@2.14.4(@swc/helpers@0.5.17))
      '@parcel/types': 2.14.4(@parcel/core@2.14.4(@swc/helpers@0.5.17))
      '@parcel/utils': 2.14.4
      chalk: 4.1.2
      term-size: 2.2.1
    transitivePeerDependencies:
      - '@parcel/core'
      - napi-wasm

  '@parcel/reporter-dev-server@2.14.4(@parcel/core@2.14.4(@swc/helpers@0.5.17))':
    dependencies:
      '@parcel/codeframe': 2.14.4
      '@parcel/plugin': 2.14.4(@parcel/core@2.14.4(@swc/helpers@0.5.17))
      '@parcel/source-map': 2.1.1
      '@parcel/utils': 2.14.4
    transitivePeerDependencies:
      - '@parcel/core'
      - napi-wasm

  '@parcel/reporter-tracer@2.14.4(@parcel/core@2.14.4(@swc/helpers@0.5.17))':
    dependencies:
      '@parcel/plugin': 2.14.4(@parcel/core@2.14.4(@swc/helpers@0.5.17))
      '@parcel/utils': 2.14.4
      chrome-trace-event: 1.0.3
      nullthrows: 1.1.1
    transitivePeerDependencies:
      - '@parcel/core'
      - napi-wasm

  '@parcel/resolver-default@2.14.4(@parcel/core@2.14.4(@swc/helpers@0.5.17))':
    dependencies:
      '@parcel/node-resolver-core': 3.5.4(@parcel/core@2.14.4(@swc/helpers@0.5.17))
      '@parcel/plugin': 2.14.4(@parcel/core@2.14.4(@swc/helpers@0.5.17))
    transitivePeerDependencies:
      - '@parcel/core'
      - napi-wasm

  '@parcel/runtime-browser-hmr@2.14.4(@parcel/core@2.14.4(@swc/helpers@0.5.17))':
    dependencies:
      '@parcel/plugin': 2.14.4(@parcel/core@2.14.4(@swc/helpers@0.5.17))
      '@parcel/utils': 2.14.4
    transitivePeerDependencies:
      - '@parcel/core'
      - napi-wasm

  '@parcel/runtime-js@2.14.4(@parcel/core@2.14.4(@swc/helpers@0.5.17))':
    dependencies:
      '@parcel/diagnostic': 2.14.4
      '@parcel/plugin': 2.14.4(@parcel/core@2.14.4(@swc/helpers@0.5.17))
      '@parcel/utils': 2.14.4
      nullthrows: 1.1.1
    transitivePeerDependencies:
      - '@parcel/core'
      - napi-wasm

  '@parcel/runtime-rsc@2.14.4(@parcel/core@2.14.4(@swc/helpers@0.5.17))':
    dependencies:
      '@parcel/plugin': 2.14.4(@parcel/core@2.14.4(@swc/helpers@0.5.17))
      '@parcel/rust': 2.14.4
      '@parcel/utils': 2.14.4
      nullthrows: 1.1.1
    transitivePeerDependencies:
      - '@parcel/core'
      - napi-wasm

  '@parcel/runtime-service-worker@2.14.4(@parcel/core@2.14.4(@swc/helpers@0.5.17))':
    dependencies:
      '@parcel/plugin': 2.14.4(@parcel/core@2.14.4(@swc/helpers@0.5.17))
      '@parcel/utils': 2.14.4
      nullthrows: 1.1.1
    transitivePeerDependencies:
      - '@parcel/core'
      - napi-wasm

  '@parcel/rust@2.14.4': {}

  '@parcel/source-map@2.1.1':
    dependencies:
      detect-libc: 1.0.3

  '@parcel/transformer-babel@2.14.4(@parcel/core@2.14.4(@swc/helpers@0.5.17))':
    dependencies:
      '@parcel/diagnostic': 2.14.4
      '@parcel/plugin': 2.14.4(@parcel/core@2.14.4(@swc/helpers@0.5.17))
      '@parcel/source-map': 2.1.1
      '@parcel/utils': 2.14.4
      browserslist: 4.24.4
      json5: 2.2.3
      nullthrows: 1.1.1
      semver: 7.7.1
    transitivePeerDependencies:
      - '@parcel/core'
      - napi-wasm

  '@parcel/transformer-css@2.14.4(@parcel/core@2.14.4(@swc/helpers@0.5.17))':
    dependencies:
      '@parcel/diagnostic': 2.14.4
      '@parcel/plugin': 2.14.4(@parcel/core@2.14.4(@swc/helpers@0.5.17))
      '@parcel/source-map': 2.1.1
      '@parcel/utils': 2.14.4
      browserslist: 4.24.4
      lightningcss: 1.24.0
      nullthrows: 1.1.1
    transitivePeerDependencies:
      - '@parcel/core'
      - napi-wasm

  '@parcel/transformer-html@2.14.4(@parcel/core@2.14.4(@swc/helpers@0.5.17))':
    dependencies:
      '@parcel/diagnostic': 2.14.4
      '@parcel/plugin': 2.14.4(@parcel/core@2.14.4(@swc/helpers@0.5.17))
      '@parcel/rust': 2.14.4
      nullthrows: 1.1.1
      posthtml: 0.16.6
      posthtml-parser: 0.12.1
      posthtml-render: 3.0.0
      semver: 7.7.1
      srcset: 4.0.0
    transitivePeerDependencies:
      - '@parcel/core'
      - napi-wasm

  '@parcel/transformer-image@2.14.4(@parcel/core@2.14.4(@swc/helpers@0.5.17))':
    dependencies:
      '@parcel/core': 2.14.4(@swc/helpers@0.5.17)
      '@parcel/plugin': 2.14.4(@parcel/core@2.14.4(@swc/helpers@0.5.17))
      '@parcel/utils': 2.14.4
      '@parcel/workers': 2.14.4(@parcel/core@2.14.4(@swc/helpers@0.5.17))
      nullthrows: 1.1.1
    transitivePeerDependencies:
      - napi-wasm

  '@parcel/transformer-js@2.14.4(@parcel/core@2.14.4(@swc/helpers@0.5.17))':
    dependencies:
      '@parcel/core': 2.14.4(@swc/helpers@0.5.17)
      '@parcel/diagnostic': 2.14.4
      '@parcel/plugin': 2.14.4(@parcel/core@2.14.4(@swc/helpers@0.5.17))
      '@parcel/rust': 2.14.4
      '@parcel/source-map': 2.1.1
      '@parcel/utils': 2.14.4
      '@parcel/workers': 2.14.4(@parcel/core@2.14.4(@swc/helpers@0.5.17))
      '@swc/helpers': 0.5.6
      browserslist: 4.24.4
      nullthrows: 1.1.1
      regenerator-runtime: 0.14.1
      semver: 7.7.1
    transitivePeerDependencies:
      - napi-wasm

  '@parcel/transformer-json@2.14.4(@parcel/core@2.14.4(@swc/helpers@0.5.17))':
    dependencies:
      '@parcel/plugin': 2.14.4(@parcel/core@2.14.4(@swc/helpers@0.5.17))
      json5: 2.2.3
    transitivePeerDependencies:
      - '@parcel/core'
      - napi-wasm

  '@parcel/transformer-node@2.14.4(@parcel/core@2.14.4(@swc/helpers@0.5.17))':
    dependencies:
      '@parcel/plugin': 2.14.4(@parcel/core@2.14.4(@swc/helpers@0.5.17))
    transitivePeerDependencies:
      - '@parcel/core'
      - napi-wasm

  '@parcel/transformer-postcss@2.14.4(@parcel/core@2.14.4(@swc/helpers@0.5.17))':
    dependencies:
      '@parcel/diagnostic': 2.14.4
      '@parcel/plugin': 2.14.4(@parcel/core@2.14.4(@swc/helpers@0.5.17))
      '@parcel/rust': 2.14.4
      '@parcel/utils': 2.14.4
      clone: 2.1.2
      nullthrows: 1.1.1
      postcss-value-parser: 4.2.0
      semver: 7.7.1
    transitivePeerDependencies:
      - '@parcel/core'
      - napi-wasm

  '@parcel/transformer-posthtml@2.14.4(@parcel/core@2.14.4(@swc/helpers@0.5.17))':
    dependencies:
      '@parcel/plugin': 2.14.4(@parcel/core@2.14.4(@swc/helpers@0.5.17))
      '@parcel/utils': 2.14.4
      nullthrows: 1.1.1
      posthtml: 0.16.6
      posthtml-parser: 0.12.1
      posthtml-render: 3.0.0
      semver: 7.7.1
    transitivePeerDependencies:
      - '@parcel/core'
      - napi-wasm

  '@parcel/transformer-raw@2.14.4(@parcel/core@2.14.4(@swc/helpers@0.5.17))':
    dependencies:
      '@parcel/plugin': 2.14.4(@parcel/core@2.14.4(@swc/helpers@0.5.17))
    transitivePeerDependencies:
      - '@parcel/core'
      - napi-wasm

  '@parcel/transformer-react-refresh-wrap@2.14.4(@parcel/core@2.14.4(@swc/helpers@0.5.17))':
    dependencies:
      '@parcel/error-overlay': 2.14.4
      '@parcel/plugin': 2.14.4(@parcel/core@2.14.4(@swc/helpers@0.5.17))
      '@parcel/utils': 2.14.4
      react-refresh: 0.9.0
    transitivePeerDependencies:
      - '@parcel/core'
      - napi-wasm

  '@parcel/transformer-svg@2.14.4(@parcel/core@2.14.4(@swc/helpers@0.5.17))':
    dependencies:
      '@parcel/diagnostic': 2.14.4
      '@parcel/plugin': 2.14.4(@parcel/core@2.14.4(@swc/helpers@0.5.17))
      '@parcel/rust': 2.14.4
      nullthrows: 1.1.1
      posthtml: 0.16.6
      posthtml-parser: 0.12.1
      posthtml-render: 3.0.0
      semver: 7.7.1
    transitivePeerDependencies:
      - '@parcel/core'
      - napi-wasm

  '@parcel/transformer-typescript-types@2.14.4(@parcel/core@2.14.4(@swc/helpers@0.5.17))(typescript@5.8.3)':
    dependencies:
      '@parcel/diagnostic': 2.14.4
      '@parcel/plugin': 2.14.4(@parcel/core@2.14.4(@swc/helpers@0.5.17))
      '@parcel/source-map': 2.1.1
      '@parcel/ts-utils': 2.14.4(typescript@5.8.3)
      '@parcel/utils': 2.14.4
      nullthrows: 1.1.1
      typescript: 5.8.3
    transitivePeerDependencies:
      - '@parcel/core'
      - napi-wasm

  '@parcel/ts-utils@2.14.4(typescript@5.8.3)':
    dependencies:
      nullthrows: 1.1.1
      typescript: 5.8.3

  '@parcel/types-internal@2.14.4':
    dependencies:
      '@parcel/diagnostic': 2.14.4
      '@parcel/feature-flags': 2.14.4
      '@parcel/source-map': 2.1.1
      utility-types: 3.11.0

  '@parcel/types@2.14.4(@parcel/core@2.14.4(@swc/helpers@0.5.17))':
    dependencies:
      '@parcel/types-internal': 2.14.4
      '@parcel/workers': 2.14.4(@parcel/core@2.14.4(@swc/helpers@0.5.17))
    transitivePeerDependencies:
      - '@parcel/core'
      - napi-wasm

  '@parcel/utils@2.14.4':
    dependencies:
      '@parcel/codeframe': 2.14.4
      '@parcel/diagnostic': 2.14.4
      '@parcel/logger': 2.14.4
      '@parcel/markdown-ansi': 2.14.4
      '@parcel/rust': 2.14.4
      '@parcel/source-map': 2.1.1
      chalk: 4.1.2
      nullthrows: 1.1.1
    transitivePeerDependencies:
      - napi-wasm

  '@parcel/watcher-android-arm64@2.4.1':
    optional: true

  '@parcel/watcher-darwin-arm64@2.4.1':
    optional: true

  '@parcel/watcher-darwin-x64@2.4.1':
    optional: true

  '@parcel/watcher-freebsd-x64@2.4.1':
    optional: true

  '@parcel/watcher-linux-arm-glibc@2.4.1':
    optional: true

  '@parcel/watcher-linux-arm64-glibc@2.4.1':
    optional: true

  '@parcel/watcher-linux-arm64-musl@2.4.1':
    optional: true

  '@parcel/watcher-linux-x64-glibc@2.4.1':
    optional: true

  '@parcel/watcher-linux-x64-musl@2.4.1':
    optional: true

  '@parcel/watcher-win32-arm64@2.4.1':
    optional: true

  '@parcel/watcher-win32-ia32@2.4.1':
    optional: true

  '@parcel/watcher-win32-x64@2.4.1':
    optional: true

  '@parcel/watcher@2.4.1':
    dependencies:
      detect-libc: 1.0.3
      is-glob: 4.0.3
      micromatch: 4.0.5
      node-addon-api: 7.1.0
    optionalDependencies:
      '@parcel/watcher-android-arm64': 2.4.1
      '@parcel/watcher-darwin-arm64': 2.4.1
      '@parcel/watcher-darwin-x64': 2.4.1
      '@parcel/watcher-freebsd-x64': 2.4.1
      '@parcel/watcher-linux-arm-glibc': 2.4.1
      '@parcel/watcher-linux-arm64-glibc': 2.4.1
      '@parcel/watcher-linux-arm64-musl': 2.4.1
      '@parcel/watcher-linux-x64-glibc': 2.4.1
      '@parcel/watcher-linux-x64-musl': 2.4.1
      '@parcel/watcher-win32-arm64': 2.4.1
      '@parcel/watcher-win32-ia32': 2.4.1
      '@parcel/watcher-win32-x64': 2.4.1

  '@parcel/workers@2.14.4(@parcel/core@2.14.4(@swc/helpers@0.5.17))':
    dependencies:
      '@parcel/core': 2.14.4(@swc/helpers@0.5.17)
      '@parcel/diagnostic': 2.14.4
      '@parcel/logger': 2.14.4
      '@parcel/profiler': 2.14.4
      '@parcel/types-internal': 2.14.4
      '@parcel/utils': 2.14.4
      nullthrows: 1.1.1
    transitivePeerDependencies:
      - napi-wasm

  '@pkgjs/parseargs@0.11.0':
    optional: true

  '@popperjs/core@2.11.8': {}

  '@rollup/pluginutils@5.1.4(rollup@4.40.2)':
    dependencies:
      '@types/estree': 1.0.7
      estree-walker: 2.0.2
      picomatch: 4.0.2
    optionalDependencies:
      rollup: 4.40.2

  '@rollup/rollup-android-arm-eabi@4.40.2':
    optional: true

  '@rollup/rollup-android-arm64@4.40.2':
    optional: true

  '@rollup/rollup-darwin-arm64@4.40.2':
    optional: true

  '@rollup/rollup-darwin-x64@4.40.2':
    optional: true

  '@rollup/rollup-freebsd-arm64@4.40.2':
    optional: true

  '@rollup/rollup-freebsd-x64@4.40.2':
    optional: true

  '@rollup/rollup-linux-arm-gnueabihf@4.40.2':
    optional: true

  '@rollup/rollup-linux-arm-musleabihf@4.40.2':
    optional: true

  '@rollup/rollup-linux-arm64-gnu@4.40.2':
    optional: true

  '@rollup/rollup-linux-arm64-musl@4.40.2':
    optional: true

  '@rollup/rollup-linux-loongarch64-gnu@4.40.2':
    optional: true

  '@rollup/rollup-linux-powerpc64le-gnu@4.40.2':
    optional: true

  '@rollup/rollup-linux-riscv64-gnu@4.40.2':
    optional: true

  '@rollup/rollup-linux-riscv64-musl@4.40.2':
    optional: true

  '@rollup/rollup-linux-s390x-gnu@4.40.2':
    optional: true

  '@rollup/rollup-linux-x64-gnu@4.40.2':
    optional: true

  '@rollup/rollup-linux-x64-musl@4.40.2':
    optional: true

  '@rollup/rollup-win32-arm64-msvc@4.40.2':
    optional: true

  '@rollup/rollup-win32-ia32-msvc@4.40.2':
    optional: true

  '@rollup/rollup-win32-x64-msvc@4.40.2':
    optional: true

  '@shikijs/core@3.4.0':
    dependencies:
      '@shikijs/types': 3.4.0
      '@shikijs/vscode-textmate': 10.0.2
      '@types/hast': 3.0.4
      hast-util-to-html: 9.0.5

  '@shikijs/engine-javascript@3.4.0':
    dependencies:
      '@shikijs/types': 3.4.0
      '@shikijs/vscode-textmate': 10.0.2
      oniguruma-to-es: 4.3.3

  '@shikijs/engine-oniguruma@3.4.0':
    dependencies:
      '@shikijs/types': 3.4.0
      '@shikijs/vscode-textmate': 10.0.2

  '@shikijs/langs@3.4.0':
    dependencies:
      '@shikijs/types': 3.4.0

  '@shikijs/themes@3.4.0':
    dependencies:
      '@shikijs/types': 3.4.0

  '@shikijs/types@3.4.0':
    dependencies:
      '@shikijs/vscode-textmate': 10.0.2
      '@types/hast': 3.0.4

  '@shikijs/vscode-textmate@10.0.2': {}

  '@swc/core-darwin-arm64@1.11.21':
    optional: true

  '@swc/core-darwin-x64@1.11.21':
    optional: true

  '@swc/core-linux-arm-gnueabihf@1.11.21':
    optional: true

  '@swc/core-linux-arm64-gnu@1.11.21':
    optional: true

  '@swc/core-linux-arm64-musl@1.11.21':
    optional: true

  '@swc/core-linux-x64-gnu@1.11.21':
    optional: true

  '@swc/core-linux-x64-musl@1.11.21':
    optional: true

  '@swc/core-win32-arm64-msvc@1.11.21':
    optional: true

  '@swc/core-win32-ia32-msvc@1.11.21':
    optional: true

  '@swc/core-win32-x64-msvc@1.11.21':
    optional: true

  '@swc/core@1.11.21(@swc/helpers@0.5.17)':
    dependencies:
      '@swc/counter': 0.1.3
      '@swc/types': 0.1.21
    optionalDependencies:
      '@swc/core-darwin-arm64': 1.11.21
      '@swc/core-darwin-x64': 1.11.21
      '@swc/core-linux-arm-gnueabihf': 1.11.21
      '@swc/core-linux-arm64-gnu': 1.11.21
      '@swc/core-linux-arm64-musl': 1.11.21
      '@swc/core-linux-x64-gnu': 1.11.21
      '@swc/core-linux-x64-musl': 1.11.21
      '@swc/core-win32-arm64-msvc': 1.11.21
      '@swc/core-win32-ia32-msvc': 1.11.21
      '@swc/core-win32-x64-msvc': 1.11.21
      '@swc/helpers': 0.5.17

  '@swc/counter@0.1.3': {}

  '@swc/helpers@0.5.17':
    dependencies:
      tslib: 2.8.1

  '@swc/helpers@0.5.6':
    dependencies:
      tslib: 2.6.2

  '@swc/types@0.1.21':
    dependencies:
      '@swc/counter': 0.1.3

  '@types/babel__core@7.20.5':
    dependencies:
      '@babel/parser': 7.27.1
      '@babel/types': 7.27.1
      '@types/babel__generator': 7.27.0
      '@types/babel__template': 7.4.4
      '@types/babel__traverse': 7.20.7

  '@types/babel__generator@7.27.0':
    dependencies:
      '@babel/types': 7.27.1

  '@types/babel__template@7.4.4':
    dependencies:
      '@babel/parser': 7.27.1
      '@babel/types': 7.27.1

  '@types/babel__traverse@7.20.7':
    dependencies:
      '@babel/types': 7.27.1

  '@types/debug@4.1.12':
    dependencies:
      '@types/ms': 2.1.0

  '@types/estree-jsx@1.0.5':
    dependencies:
      '@types/estree': 1.0.7

  '@types/estree@1.0.7': {}

  '@types/file-saver@2.0.7': {}

  '@types/fontkit@2.0.8':
    dependencies:
      '@types/node': 22.1.0

  '@types/hast@3.0.4':
    dependencies:
      '@types/unist': 3.0.3

  '@types/js-yaml@4.0.9': {}

  '@types/lodash@4.17.16': {}

  '@types/mdast@4.0.4':
    dependencies:
      '@types/unist': 3.0.3

  '@types/mdx@2.0.13': {}

  '@types/ms@2.1.0': {}

  '@types/nlcst@2.0.3':
    dependencies:
      '@types/unist': 3.0.3

  '@types/node@17.0.45': {}

  '@types/node@22.1.0':
    dependencies:
      undici-types: 6.13.0

  '@types/parse-json@4.0.2': {}

  '@types/prop-types@15.7.12': {}

  '@types/react-dom@19.1.3(@types/react@19.1.3)':
    dependencies:
      '@types/react': 19.1.3

  '@types/react-transition-group@4.4.10':
    dependencies:
      '@types/react': 19.1.3

  '@types/react@19.1.3':
    dependencies:
      csstype: 3.1.3

  '@types/sax@1.2.7':
    dependencies:
      '@types/node': 22.1.0

  '@types/unist@2.0.11': {}

  '@types/unist@3.0.3': {}

  '@ungap/structured-clone@1.3.0': {}

  '@vitejs/plugin-react@4.4.1(vite@6.3.5(@types/node@22.1.0)(lightningcss@1.24.0)(yaml@2.7.1))':
    dependencies:
      '@babel/core': 7.27.1
      '@babel/plugin-transform-react-jsx-self': 7.27.1(@babel/core@7.27.1)
      '@babel/plugin-transform-react-jsx-source': 7.27.1(@babel/core@7.27.1)
      '@types/babel__core': 7.20.5
      react-refresh: 0.17.0
      vite: 6.3.5(@types/node@22.1.0)(lightningcss@1.24.0)(yaml@2.7.1)
    transitivePeerDependencies:
      - supports-color

  '@vitest/coverage-istanbul@3.1.2(vitest@3.1.2(@types/debug@4.1.12)(@types/node@22.1.0)(lightningcss@1.24.0))':
    dependencies:
      '@istanbuljs/schema': 0.1.3
      debug: 4.4.0
      istanbul-lib-coverage: 3.2.2
      istanbul-lib-instrument: 6.0.3
      istanbul-lib-report: 3.0.1
      istanbul-lib-source-maps: 5.0.6
      istanbul-reports: 3.1.7
      magicast: 0.3.5
      test-exclude: 7.0.1
      tinyrainbow: 2.0.0
      vitest: 3.1.2(@types/debug@4.1.12)(@types/node@22.1.0)(lightningcss@1.24.0)
    transitivePeerDependencies:
      - supports-color

  '@vitest/expect@3.1.2':
    dependencies:
      '@vitest/spy': 3.1.2
      '@vitest/utils': 3.1.2
      chai: 5.2.0
      tinyrainbow: 2.0.0

  '@vitest/mocker@3.1.2(vite@5.3.5(@types/node@22.1.0)(lightningcss@1.24.0))':
    dependencies:
      '@vitest/spy': 3.1.2
      estree-walker: 3.0.3
      magic-string: 0.30.17
    optionalDependencies:
      vite: 5.3.5(@types/node@22.1.0)(lightningcss@1.24.0)

  '@vitest/pretty-format@3.1.2':
    dependencies:
      tinyrainbow: 2.0.0

  '@vitest/runner@3.1.2':
    dependencies:
      '@vitest/utils': 3.1.2
      pathe: 2.0.3

  '@vitest/snapshot@3.1.2':
    dependencies:
      '@vitest/pretty-format': 3.1.2
      magic-string: 0.30.17
      pathe: 2.0.3

  '@vitest/spy@3.1.2':
    dependencies:
      tinyspy: 3.0.2

  '@vitest/utils@3.1.2':
    dependencies:
      '@vitest/pretty-format': 3.1.2
      loupe: 3.1.3
      tinyrainbow: 2.0.0

  '@volar/kit@2.4.13(typescript@5.8.3)':
    dependencies:
      '@volar/language-service': 2.4.13
      '@volar/typescript': 2.4.13
      typesafe-path: 0.2.2
      typescript: 5.8.3
      vscode-languageserver-textdocument: 1.0.12
      vscode-uri: 3.1.0

  '@volar/language-core@2.4.13':
    dependencies:
      '@volar/source-map': 2.4.13

  '@volar/language-server@2.4.13':
    dependencies:
      '@volar/language-core': 2.4.13
      '@volar/language-service': 2.4.13
      '@volar/typescript': 2.4.13
      path-browserify: 1.0.1
      request-light: 0.7.0
      vscode-languageserver: 9.0.1
      vscode-languageserver-protocol: 3.17.5
      vscode-languageserver-textdocument: 1.0.12
      vscode-uri: 3.1.0

  '@volar/language-service@2.4.13':
    dependencies:
      '@volar/language-core': 2.4.13
      vscode-languageserver-protocol: 3.17.5
      vscode-languageserver-textdocument: 1.0.12
      vscode-uri: 3.1.0

  '@volar/source-map@2.4.13': {}

  '@volar/typescript@2.4.13':
    dependencies:
      '@volar/language-core': 2.4.13
      path-browserify: 1.0.1
      vscode-uri: 3.1.0

  '@vscode/emmet-helper@2.11.0':
    dependencies:
      emmet: 2.4.11
      jsonc-parser: 2.3.1
      vscode-languageserver-textdocument: 1.0.12
      vscode-languageserver-types: 3.17.5
      vscode-uri: 3.1.0

  '@vscode/l10n@0.0.18': {}

  '@zarrita/storage@0.1.1':
    dependencies:
      reference-spec-reader: 0.2.0
      unzipit: 1.4.3

  acorn-jsx@5.3.2(acorn@8.14.1):
    dependencies:
      acorn: 8.14.1

  acorn@8.14.1: {}

  ajv@8.17.1:
    dependencies:
      fast-deep-equal: 3.1.3
      fast-uri: 3.0.6
      json-schema-traverse: 1.0.0
      require-from-string: 2.0.2

  ansi-align@3.0.1:
    dependencies:
      string-width: 4.2.3

  ansi-regex@5.0.1: {}

  ansi-regex@6.1.0: {}

  ansi-styles@4.3.0:
    dependencies:
      color-convert: 2.0.1

  ansi-styles@6.2.1: {}

  anymatch@3.1.3:
    dependencies:
      normalize-path: 3.0.0
      picomatch: 2.3.1

  arg@5.0.2: {}

  argparse@2.0.1: {}

  aria-query@5.3.2: {}

  array-iterate@2.0.1: {}

  assertion-error@2.0.1: {}

  astring@1.9.0: {}

  astro-expressive-code@0.41.2(astro@5.7.12(@types/node@22.1.0)(lightningcss@1.24.0)(rollup@4.40.2)(typescript@5.8.3)(yaml@2.7.1)):
    dependencies:
      astro: 5.7.12(@types/node@22.1.0)(lightningcss@1.24.0)(rollup@4.40.2)(typescript@5.8.3)(yaml@2.7.1)
      rehype-expressive-code: 0.41.2

  astro@5.7.12(@types/node@22.1.0)(lightningcss@1.24.0)(rollup@4.40.2)(typescript@5.8.3)(yaml@2.7.1):
    dependencies:
      '@astrojs/compiler': 2.12.0
      '@astrojs/internal-helpers': 0.6.1
      '@astrojs/markdown-remark': 6.3.1
      '@astrojs/telemetry': 3.2.1
      '@capsizecss/unpack': 2.4.0
      '@oslojs/encoding': 1.1.0
      '@rollup/pluginutils': 5.1.4(rollup@4.40.2)
      acorn: 8.14.1
      aria-query: 5.3.2
      axobject-query: 4.1.0
      boxen: 8.0.1
      ci-info: 4.2.0
      clsx: 2.1.1
      common-ancestor-path: 1.0.1
      cookie: 1.0.2
      cssesc: 3.0.0
      debug: 4.4.0
      deterministic-object-hash: 2.0.2
      devalue: 5.1.1
      diff: 5.2.0
      dlv: 1.1.3
      dset: 3.1.4
      es-module-lexer: 1.7.0
      esbuild: 0.25.4
      estree-walker: 3.0.3
      flattie: 1.1.1
      fontace: 0.3.0
      github-slugger: 2.0.0
      html-escaper: 3.0.3
      http-cache-semantics: 4.1.1
      js-yaml: 4.1.0
      kleur: 4.1.5
      magic-string: 0.30.17
      magicast: 0.3.5
      mrmime: 2.0.1
      neotraverse: 0.6.18
      p-limit: 6.2.0
      p-queue: 8.1.0
      package-manager-detector: 1.3.0
      picomatch: 4.0.2
      prompts: 2.4.2
      rehype: 13.0.2
      semver: 7.7.1
      shiki: 3.4.0
      tinyexec: 0.3.2
      tinyglobby: 0.2.13
      tsconfck: 3.1.5(typescript@5.8.3)
      ultrahtml: 1.6.0
      unifont: 0.5.0
      unist-util-visit: 5.0.0
      unstorage: 1.16.0
      vfile: 6.0.3
      vite: 6.3.5(@types/node@22.1.0)(lightningcss@1.24.0)(yaml@2.7.1)
      vitefu: 1.0.6(vite@6.3.5(@types/node@22.1.0)(lightningcss@1.24.0)(yaml@2.7.1))
      xxhash-wasm: 1.1.0
      yargs-parser: 21.1.1
      yocto-spinner: 0.2.2
      zod: 3.24.3
      zod-to-json-schema: 3.24.5(zod@3.24.3)
      zod-to-ts: 1.2.0(typescript@5.8.3)(zod@3.24.3)
    optionalDependencies:
      sharp: 0.33.5
    transitivePeerDependencies:
      - '@azure/app-configuration'
      - '@azure/cosmos'
      - '@azure/data-tables'
      - '@azure/identity'
      - '@azure/keyvault-secrets'
      - '@azure/storage-blob'
      - '@capacitor/preferences'
      - '@deno/kv'
      - '@netlify/blobs'
      - '@planetscale/database'
      - '@types/node'
      - '@upstash/redis'
      - '@vercel/blob'
      - '@vercel/kv'
      - aws4fetch
      - db0
      - encoding
      - idb-keyval
      - ioredis
      - jiti
      - less
      - lightningcss
      - rollup
      - sass
      - sass-embedded
      - stylus
      - sugarss
      - supports-color
      - terser
      - tsx
      - typescript
      - uploadthing
      - yaml

  axobject-query@4.1.0: {}

  babel-plugin-macros@3.1.0:
    dependencies:
      '@babel/runtime': 7.27.0
      cosmiconfig: 7.1.0
      resolve: 1.22.8

  bail@2.0.2: {}

  balanced-match@1.0.2: {}

  base-64@1.0.0: {}

  base-x@3.0.9:
    dependencies:
      safe-buffer: 5.2.1

  base64-js@1.5.1: {}

  bcp-47-match@2.0.3: {}

  bcp-47@2.1.0:
    dependencies:
      is-alphabetical: 2.0.1
      is-alphanumerical: 2.0.1
      is-decimal: 2.0.1

  blob-to-buffer@1.2.9: {}

  boolbase@1.0.0: {}

  boxen@8.0.1:
    dependencies:
      ansi-align: 3.0.1
      camelcase: 8.0.0
      chalk: 5.4.1
      cli-boxes: 3.0.0
      string-width: 7.2.0
      type-fest: 4.41.0
      widest-line: 5.0.0
      wrap-ansi: 9.0.0

  brace-expansion@2.0.1:
    dependencies:
      balanced-match: 1.0.2

  braces@3.0.2:
    dependencies:
      fill-range: 7.0.1

  braces@3.0.3:
    dependencies:
      fill-range: 7.1.1

  brotli@1.3.3:
    dependencies:
      base64-js: 1.5.1

  browserslist@4.24.4:
    dependencies:
      caniuse-lite: 1.0.30001713
      electron-to-chromium: 1.5.136
      node-releases: 2.0.19
      update-browserslist-db: 1.1.3(browserslist@4.24.4)

  browserslist@4.24.5:
    dependencies:
      caniuse-lite: 1.0.30001716
      electron-to-chromium: 1.5.149
      node-releases: 2.0.19
      update-browserslist-db: 1.1.3(browserslist@4.24.5)

  buffer@6.0.0:
    dependencies:
      base64-js: 1.5.1
      ieee754: 1.2.1

  cac@6.7.14: {}

  callsites@3.1.0: {}

  camelcase@8.0.0: {}

  caniuse-lite@1.0.30001713: {}

  caniuse-lite@1.0.30001716: {}

  ccount@2.0.1: {}

  chai@5.2.0:
    dependencies:
      assertion-error: 2.0.1
      check-error: 2.1.1
      deep-eql: 5.0.2
      loupe: 3.1.3
      pathval: 2.0.0

  chalk@4.1.2:
    dependencies:
      ansi-styles: 4.3.0
      supports-color: 7.2.0

  chalk@5.4.1: {}

  character-entities-html4@2.1.0: {}

  character-entities-legacy@3.0.0: {}

  character-entities@2.0.2: {}

  character-reference-invalid@2.0.1: {}

  check-error@2.1.1: {}

  chokidar@4.0.3:
    dependencies:
      readdirp: 4.1.2

  chrome-trace-event@1.0.3: {}

  ci-info@4.2.0: {}

  cli-boxes@3.0.0: {}

  cliui@8.0.1:
    dependencies:
      string-width: 4.2.3
      strip-ansi: 6.0.1
      wrap-ansi: 7.0.0

  clone@2.1.2: {}

  clsx@2.1.1: {}

  collapse-white-space@2.1.0: {}

  color-convert@2.0.1:
    dependencies:
      color-name: 1.1.4

  color-name@1.1.4: {}

  color-string@1.9.1:
    dependencies:
      color-name: 1.1.4
      simple-swizzle: 0.2.2

  color@4.2.3:
    dependencies:
      color-convert: 2.0.1
      color-string: 1.9.1

  comma-separated-tokens@2.0.3: {}

  commander@12.1.0: {}

  common-ancestor-path@1.0.1: {}

  convert-source-map@1.9.0: {}

  convert-source-map@2.0.0: {}

  cookie-es@1.2.2: {}

  cookie@1.0.2: {}

  cosmiconfig@7.1.0:
    dependencies:
      '@types/parse-json': 4.0.2
      import-fresh: 3.3.0
      parse-json: 5.2.0
      path-type: 4.0.0
      yaml: 1.10.2

  cosmiconfig@8.3.6(typescript@5.8.3):
    dependencies:
      import-fresh: 3.3.0
      js-yaml: 4.1.0
      parse-json: 5.2.0
      path-type: 4.0.0
    optionalDependencies:
      typescript: 5.8.3

  cross-fetch@3.2.0:
    dependencies:
      node-fetch: 2.7.0
    transitivePeerDependencies:
      - encoding

  cross-spawn@7.0.6:
    dependencies:
      path-key: 3.1.1
      shebang-command: 2.0.0
      which: 2.0.2

  crossws@0.3.5:
    dependencies:
      uncrypto: 0.1.3

  css-selector-parser@3.1.2: {}

  css-tree@3.1.0:
    dependencies:
      mdn-data: 2.12.2
      source-map-js: 1.2.1

  cssesc@3.0.0: {}

  csstype@3.1.3: {}

  debug@4.4.0:
    dependencies:
      ms: 2.1.3

  decode-named-character-reference@1.1.0:
    dependencies:
      character-entities: 2.0.2

  deep-eql@5.0.2: {}

  defu@6.1.4: {}

  dequal@2.0.3: {}

  destr@2.0.5: {}

  detect-libc@1.0.3: {}

  detect-libc@2.0.4: {}

  deterministic-object-hash@2.0.2:
    dependencies:
      base-64: 1.0.0

  devalue@5.1.1: {}

  devlop@1.1.0:
    dependencies:
      dequal: 2.0.3

  dfa@1.2.0: {}

  diff@5.2.0: {}

  direction@2.0.1: {}

  dlv@1.1.3: {}

  dom-helpers@5.2.1:
    dependencies:
      '@babel/runtime': 7.27.0
      csstype: 3.1.3

  dom-serializer@1.4.1:
    dependencies:
      domelementtype: 2.3.0
      domhandler: 4.3.1
      entities: 2.2.0

  dom-serializer@2.0.0:
    dependencies:
      domelementtype: 2.3.0
      domhandler: 5.0.3
      entities: 4.5.0

  domelementtype@2.3.0: {}

  domhandler@4.3.1:
    dependencies:
      domelementtype: 2.3.0

  domhandler@5.0.3:
    dependencies:
      domelementtype: 2.3.0

  domutils@2.8.0:
    dependencies:
      dom-serializer: 1.4.1
      domelementtype: 2.3.0
      domhandler: 4.3.1

  domutils@3.2.2:
    dependencies:
      dom-serializer: 2.0.0
      domelementtype: 2.3.0
      domhandler: 5.0.3

  dotenv-expand@11.0.7:
    dependencies:
      dotenv: 16.5.0

  dotenv@16.5.0: {}

  dset@3.1.4: {}

  eastasianwidth@0.2.0: {}

  electron-to-chromium@1.5.136: {}

  electron-to-chromium@1.5.149: {}

  emmet@2.4.11:
    dependencies:
      '@emmetio/abbreviation': 2.3.3
      '@emmetio/css-abbreviation': 2.1.8

  emoji-regex@10.4.0: {}

  emoji-regex@8.0.0: {}

  emoji-regex@9.2.2: {}

  entities@2.2.0: {}

  entities@3.0.1: {}

  entities@4.5.0: {}

  entities@6.0.0: {}

  error-ex@1.3.2:
    dependencies:
      is-arrayish: 0.2.1

  es-module-lexer@1.7.0: {}

  esast-util-from-estree@2.0.0:
    dependencies:
      '@types/estree-jsx': 1.0.5
      devlop: 1.1.0
      estree-util-visit: 2.0.0
      unist-util-position-from-estree: 2.0.0

  esast-util-from-js@2.0.1:
    dependencies:
      '@types/estree-jsx': 1.0.5
      acorn: 8.14.1
      esast-util-from-estree: 2.0.0
      vfile-message: 4.0.2

  esbuild@0.21.5:
    optionalDependencies:
      '@esbuild/aix-ppc64': 0.21.5
      '@esbuild/android-arm': 0.21.5
      '@esbuild/android-arm64': 0.21.5
      '@esbuild/android-x64': 0.21.5
      '@esbuild/darwin-arm64': 0.21.5
      '@esbuild/darwin-x64': 0.21.5
      '@esbuild/freebsd-arm64': 0.21.5
      '@esbuild/freebsd-x64': 0.21.5
      '@esbuild/linux-arm': 0.21.5
      '@esbuild/linux-arm64': 0.21.5
      '@esbuild/linux-ia32': 0.21.5
      '@esbuild/linux-loong64': 0.21.5
      '@esbuild/linux-mips64el': 0.21.5
      '@esbuild/linux-ppc64': 0.21.5
      '@esbuild/linux-riscv64': 0.21.5
      '@esbuild/linux-s390x': 0.21.5
      '@esbuild/linux-x64': 0.21.5
      '@esbuild/netbsd-x64': 0.21.5
      '@esbuild/openbsd-x64': 0.21.5
      '@esbuild/sunos-x64': 0.21.5
      '@esbuild/win32-arm64': 0.21.5
      '@esbuild/win32-ia32': 0.21.5
      '@esbuild/win32-x64': 0.21.5

  esbuild@0.25.4:
    optionalDependencies:
      '@esbuild/aix-ppc64': 0.25.4
      '@esbuild/android-arm': 0.25.4
      '@esbuild/android-arm64': 0.25.4
      '@esbuild/android-x64': 0.25.4
      '@esbuild/darwin-arm64': 0.25.4
      '@esbuild/darwin-x64': 0.25.4
      '@esbuild/freebsd-arm64': 0.25.4
      '@esbuild/freebsd-x64': 0.25.4
      '@esbuild/linux-arm': 0.25.4
      '@esbuild/linux-arm64': 0.25.4
      '@esbuild/linux-ia32': 0.25.4
      '@esbuild/linux-loong64': 0.25.4
      '@esbuild/linux-mips64el': 0.25.4
      '@esbuild/linux-ppc64': 0.25.4
      '@esbuild/linux-riscv64': 0.25.4
      '@esbuild/linux-s390x': 0.25.4
      '@esbuild/linux-x64': 0.25.4
      '@esbuild/netbsd-arm64': 0.25.4
      '@esbuild/netbsd-x64': 0.25.4
      '@esbuild/openbsd-arm64': 0.25.4
      '@esbuild/openbsd-x64': 0.25.4
      '@esbuild/sunos-x64': 0.25.4
      '@esbuild/win32-arm64': 0.25.4
      '@esbuild/win32-ia32': 0.25.4
      '@esbuild/win32-x64': 0.25.4

  escalade@3.2.0: {}

  escape-string-regexp@4.0.0: {}

  escape-string-regexp@5.0.0: {}

  estree-util-attach-comments@3.0.0:
    dependencies:
      '@types/estree': 1.0.7

  estree-util-build-jsx@3.0.1:
    dependencies:
      '@types/estree-jsx': 1.0.5
      devlop: 1.1.0
      estree-util-is-identifier-name: 3.0.0
      estree-walker: 3.0.3

  estree-util-is-identifier-name@3.0.0: {}

  estree-util-scope@1.0.0:
    dependencies:
      '@types/estree': 1.0.7
      devlop: 1.1.0

  estree-util-to-js@2.0.0:
    dependencies:
      '@types/estree-jsx': 1.0.5
      astring: 1.9.0
      source-map: 0.7.4

  estree-util-visit@2.0.0:
    dependencies:
      '@types/estree-jsx': 1.0.5
      '@types/unist': 3.0.3

  estree-walker@2.0.2: {}

  estree-walker@3.0.3:
    dependencies:
      '@types/estree': 1.0.7

  eventemitter3@5.0.1: {}

  expect-type@1.2.1: {}

  expressive-code@0.41.2:
    dependencies:
      '@expressive-code/core': 0.41.2
      '@expressive-code/plugin-frames': 0.41.2
      '@expressive-code/plugin-shiki': 0.41.2
      '@expressive-code/plugin-text-markers': 0.41.2

  extend@3.0.2: {}

  fast-deep-equal@3.1.3: {}

  fast-glob@3.3.3:
    dependencies:
      '@nodelib/fs.stat': 2.0.5
      '@nodelib/fs.walk': 1.2.8
      glob-parent: 5.1.2
      merge2: 1.4.1
      micromatch: 4.0.8

  fast-uri@3.0.6: {}

  fastq@1.19.1:
    dependencies:
      reusify: 1.1.0

  fdir@6.4.4(picomatch@4.0.2):
    optionalDependencies:
      picomatch: 4.0.2

  fflate@0.8.2: {}

  file-saver@2.0.5: {}

  fill-range@7.0.1:
    dependencies:
      to-regex-range: 5.0.1

  fill-range@7.1.1:
    dependencies:
      to-regex-range: 5.0.1

  find-root@1.1.0: {}

  flattie@1.1.1: {}

  fontace@0.3.0:
    dependencies:
      '@types/fontkit': 2.0.8
      fontkit: 2.0.4

  fontkit@2.0.4:
    dependencies:
      '@swc/helpers': 0.5.17
      brotli: 1.3.3
      clone: 2.1.2
      dfa: 1.2.0
      fast-deep-equal: 3.1.3
      restructure: 3.0.2
      tiny-inflate: 1.0.3
      unicode-properties: 1.4.1
      unicode-trie: 2.0.0

  foreground-child@3.3.1:
    dependencies:
      cross-spawn: 7.0.6
      signal-exit: 4.1.0

  fsevents@2.3.3:
    optional: true

  function-bind@1.1.2: {}

  gensync@1.0.0-beta.2: {}

  get-caller-file@2.0.5: {}

  get-east-asian-width@1.3.0: {}

  get-port@4.2.0: {}

  github-slugger@2.0.0: {}

  glob-parent@5.1.2:
    dependencies:
      is-glob: 4.0.3

  glob@10.4.5:
    dependencies:
      foreground-child: 3.3.1
      jackspeak: 3.4.3
      minimatch: 9.0.5
      minipass: 7.1.2
      package-json-from-dist: 1.0.1
      path-scurry: 1.11.1

  globals@11.12.0: {}

  globals@13.24.0:
    dependencies:
      type-fest: 0.20.2

  h3@1.15.3:
    dependencies:
      cookie-es: 1.2.2
      crossws: 0.3.5
      defu: 6.1.4
      destr: 2.0.5
      iron-webcrypto: 1.2.1
      node-mock-http: 1.0.0
      radix3: 1.1.2
      ufo: 1.6.1
      uncrypto: 0.1.3

  has-flag@4.0.0: {}

  hasown@2.0.2:
    dependencies:
      function-bind: 1.1.2

  hast-util-embedded@3.0.0:
    dependencies:
      '@types/hast': 3.0.4
      hast-util-is-element: 3.0.0

  hast-util-format@1.1.0:
    dependencies:
      '@types/hast': 3.0.4
      hast-util-embedded: 3.0.0
      hast-util-minify-whitespace: 1.0.1
      hast-util-phrasing: 3.0.1
      hast-util-whitespace: 3.0.0
      html-whitespace-sensitive-tag-names: 3.0.1
      unist-util-visit-parents: 6.0.1

  hast-util-from-html@2.0.3:
    dependencies:
      '@types/hast': 3.0.4
      devlop: 1.1.0
      hast-util-from-parse5: 8.0.3
      parse5: 7.3.0
      vfile: 6.0.3
      vfile-message: 4.0.2

  hast-util-from-parse5@8.0.3:
    dependencies:
      '@types/hast': 3.0.4
      '@types/unist': 3.0.3
      devlop: 1.1.0
      hastscript: 9.0.1
      property-information: 7.1.0
      vfile: 6.0.3
      vfile-location: 5.0.3
      web-namespaces: 2.0.1

  hast-util-has-property@3.0.0:
    dependencies:
      '@types/hast': 3.0.4

  hast-util-is-body-ok-link@3.0.1:
    dependencies:
      '@types/hast': 3.0.4

  hast-util-is-element@3.0.0:
    dependencies:
      '@types/hast': 3.0.4

  hast-util-minify-whitespace@1.0.1:
    dependencies:
      '@types/hast': 3.0.4
      hast-util-embedded: 3.0.0
      hast-util-is-element: 3.0.0
      hast-util-whitespace: 3.0.0
      unist-util-is: 6.0.0

  hast-util-parse-selector@4.0.0:
    dependencies:
      '@types/hast': 3.0.4

  hast-util-phrasing@3.0.1:
    dependencies:
      '@types/hast': 3.0.4
      hast-util-embedded: 3.0.0
      hast-util-has-property: 3.0.0
      hast-util-is-body-ok-link: 3.0.1
      hast-util-is-element: 3.0.0

  hast-util-raw@9.1.0:
    dependencies:
      '@types/hast': 3.0.4
      '@types/unist': 3.0.3
      '@ungap/structured-clone': 1.3.0
      hast-util-from-parse5: 8.0.3
      hast-util-to-parse5: 8.0.0
      html-void-elements: 3.0.0
      mdast-util-to-hast: 13.2.0
      parse5: 7.3.0
      unist-util-position: 5.0.0
      unist-util-visit: 5.0.0
      vfile: 6.0.3
      web-namespaces: 2.0.1
      zwitch: 2.0.4

  hast-util-select@6.0.4:
    dependencies:
      '@types/hast': 3.0.4
      '@types/unist': 3.0.3
      bcp-47-match: 2.0.3
      comma-separated-tokens: 2.0.3
      css-selector-parser: 3.1.2
      devlop: 1.1.0
      direction: 2.0.1
      hast-util-has-property: 3.0.0
      hast-util-to-string: 3.0.1
      hast-util-whitespace: 3.0.0
      nth-check: 2.1.1
      property-information: 7.1.0
      space-separated-tokens: 2.0.2
      unist-util-visit: 5.0.0
      zwitch: 2.0.4

  hast-util-to-estree@3.1.3:
    dependencies:
      '@types/estree': 1.0.7
      '@types/estree-jsx': 1.0.5
      '@types/hast': 3.0.4
      comma-separated-tokens: 2.0.3
      devlop: 1.1.0
      estree-util-attach-comments: 3.0.0
      estree-util-is-identifier-name: 3.0.0
      hast-util-whitespace: 3.0.0
      mdast-util-mdx-expression: 2.0.1
      mdast-util-mdx-jsx: 3.2.0
      mdast-util-mdxjs-esm: 2.0.1
      property-information: 7.1.0
      space-separated-tokens: 2.0.2
      style-to-js: 1.1.16
      unist-util-position: 5.0.0
      zwitch: 2.0.4
    transitivePeerDependencies:
      - supports-color

  hast-util-to-html@9.0.5:
    dependencies:
      '@types/hast': 3.0.4
      '@types/unist': 3.0.3
      ccount: 2.0.1
      comma-separated-tokens: 2.0.3
      hast-util-whitespace: 3.0.0
      html-void-elements: 3.0.0
      mdast-util-to-hast: 13.2.0
      property-information: 7.1.0
      space-separated-tokens: 2.0.2
      stringify-entities: 4.0.4
      zwitch: 2.0.4

  hast-util-to-jsx-runtime@2.3.6:
    dependencies:
      '@types/estree': 1.0.7
      '@types/hast': 3.0.4
      '@types/unist': 3.0.3
      comma-separated-tokens: 2.0.3
      devlop: 1.1.0
      estree-util-is-identifier-name: 3.0.0
      hast-util-whitespace: 3.0.0
      mdast-util-mdx-expression: 2.0.1
      mdast-util-mdx-jsx: 3.2.0
      mdast-util-mdxjs-esm: 2.0.1
      property-information: 7.1.0
      space-separated-tokens: 2.0.2
      style-to-js: 1.1.16
      unist-util-position: 5.0.0
      vfile-message: 4.0.2
    transitivePeerDependencies:
      - supports-color

  hast-util-to-parse5@8.0.0:
    dependencies:
      '@types/hast': 3.0.4
      comma-separated-tokens: 2.0.3
      devlop: 1.1.0
      property-information: 6.5.0
      space-separated-tokens: 2.0.2
      web-namespaces: 2.0.1
      zwitch: 2.0.4

  hast-util-to-string@3.0.1:
    dependencies:
      '@types/hast': 3.0.4

  hast-util-to-text@4.0.2:
    dependencies:
      '@types/hast': 3.0.4
      '@types/unist': 3.0.3
      hast-util-is-element: 3.0.0
      unist-util-find-after: 5.0.0

  hast-util-whitespace@3.0.0:
    dependencies:
      '@types/hast': 3.0.4

  hastscript@9.0.1:
    dependencies:
      '@types/hast': 3.0.4
      comma-separated-tokens: 2.0.3
      hast-util-parse-selector: 4.0.0
      property-information: 7.1.0
      space-separated-tokens: 2.0.2

  hoist-non-react-statics@3.3.2:
    dependencies:
      react-is: 16.13.1

  html-escaper@2.0.2: {}

  html-escaper@3.0.3: {}

  html-void-elements@3.0.0: {}

  html-whitespace-sensitive-tag-names@3.0.1: {}

  htmlnano@2.1.0(postcss@8.5.3)(srcset@4.0.0)(typescript@5.8.3):
    dependencies:
      cosmiconfig: 8.3.6(typescript@5.8.3)
      posthtml: 0.16.6
      timsort: 0.3.0
    optionalDependencies:
      postcss: 8.5.3
      srcset: 4.0.0
    transitivePeerDependencies:
      - typescript

  htmlparser2@7.2.0:
    dependencies:
      domelementtype: 2.3.0
      domhandler: 4.3.1
      domutils: 2.8.0
      entities: 3.0.1

  htmlparser2@9.1.0:
    dependencies:
      domelementtype: 2.3.0
      domhandler: 5.0.3
      domutils: 3.2.2
      entities: 4.5.0

  http-cache-semantics@4.1.1: {}

  i18next@23.16.8:
    dependencies:
      '@babel/runtime': 7.27.0

  ieee754@1.2.1: {}

  import-fresh@3.3.0:
    dependencies:
      parent-module: 1.0.1
      resolve-from: 4.0.0

  import-meta-resolve@4.1.0: {}

  inline-style-parser@0.2.4: {}

  iron-webcrypto@1.2.1: {}

  is-alphabetical@2.0.1: {}

  is-alphanumerical@2.0.1:
    dependencies:
      is-alphabetical: 2.0.1
      is-decimal: 2.0.1

  is-arrayish@0.2.1: {}

  is-arrayish@0.3.2: {}

  is-core-module@2.13.1:
    dependencies:
      hasown: 2.0.2

  is-decimal@2.0.1: {}

  is-docker@3.0.0: {}

  is-extglob@2.1.1: {}

  is-fullwidth-code-point@3.0.0: {}

  is-glob@4.0.3:
    dependencies:
      is-extglob: 2.1.1

  is-hexadecimal@2.0.1: {}

  is-inside-container@1.0.0:
    dependencies:
      is-docker: 3.0.0

  is-json@2.0.1: {}

  is-number@7.0.0: {}

  is-plain-obj@4.1.0: {}

  is-wsl@3.1.0:
    dependencies:
      is-inside-container: 1.0.0

  isexe@2.0.0: {}

  istanbul-lib-coverage@3.2.2: {}

  istanbul-lib-instrument@6.0.3:
    dependencies:
      '@babel/core': 7.27.1
      '@babel/parser': 7.27.1
      '@istanbuljs/schema': 0.1.3
      istanbul-lib-coverage: 3.2.2
      semver: 7.7.1
    transitivePeerDependencies:
      - supports-color

  istanbul-lib-report@3.0.1:
    dependencies:
      istanbul-lib-coverage: 3.2.2
      make-dir: 4.0.0
      supports-color: 7.2.0

  istanbul-lib-source-maps@5.0.6:
    dependencies:
      '@jridgewell/trace-mapping': 0.3.25
      debug: 4.4.0
      istanbul-lib-coverage: 3.2.2
    transitivePeerDependencies:
      - supports-color

  istanbul-reports@3.1.7:
    dependencies:
      html-escaper: 2.0.2
      istanbul-lib-report: 3.0.1

  jackspeak@3.4.3:
    dependencies:
      '@isaacs/cliui': 8.0.2
    optionalDependencies:
      '@pkgjs/parseargs': 0.11.0

  js-tokens@4.0.0: {}

  js-yaml@4.1.0:
    dependencies:
      argparse: 2.0.1

  jsesc@3.1.0: {}

  json-parse-even-better-errors@2.3.1: {}

  json-schema-traverse@1.0.0: {}

  json5@2.2.3: {}

  jsonc-parser@2.3.1: {}

  jsonc-parser@3.3.1: {}

  kiwi-schema@0.5.0: {}

  kleur@3.0.3: {}

  kleur@4.1.5: {}

  klona@2.0.6: {}

  lightningcss-darwin-arm64@1.24.0:
    optional: true

  lightningcss-darwin-x64@1.24.0:
    optional: true

  lightningcss-freebsd-x64@1.24.0:
    optional: true

  lightningcss-linux-arm-gnueabihf@1.24.0:
    optional: true

  lightningcss-linux-arm64-gnu@1.24.0:
    optional: true

  lightningcss-linux-arm64-musl@1.24.0:
    optional: true

  lightningcss-linux-x64-gnu@1.24.0:
    optional: true

  lightningcss-linux-x64-musl@1.24.0:
    optional: true

  lightningcss-win32-x64-msvc@1.24.0:
    optional: true

  lightningcss@1.24.0:
    dependencies:
      detect-libc: 1.0.3
    optionalDependencies:
      lightningcss-darwin-arm64: 1.24.0
      lightningcss-darwin-x64: 1.24.0
      lightningcss-freebsd-x64: 1.24.0
      lightningcss-linux-arm-gnueabihf: 1.24.0
      lightningcss-linux-arm64-gnu: 1.24.0
      lightningcss-linux-arm64-musl: 1.24.0
      lightningcss-linux-x64-gnu: 1.24.0
      lightningcss-linux-x64-musl: 1.24.0
      lightningcss-win32-x64-msvc: 1.24.0

  lines-and-columns@1.2.4: {}

  lmdb@2.8.5:
    dependencies:
      msgpackr: 1.10.1
      node-addon-api: 6.1.0
      node-gyp-build-optional-packages: 5.1.1
      ordered-binary: 1.5.1
      weak-lru-cache: 1.2.2
    optionalDependencies:
      '@lmdb/lmdb-darwin-arm64': 2.8.5
      '@lmdb/lmdb-darwin-x64': 2.8.5
      '@lmdb/lmdb-linux-arm': 2.8.5
      '@lmdb/lmdb-linux-arm64': 2.8.5
      '@lmdb/lmdb-linux-x64': 2.8.5
      '@lmdb/lmdb-win32-x64': 2.8.5

  lodash@4.17.21: {}

  longest-streak@3.1.0: {}

  loose-envify@1.4.0:
    dependencies:
      js-tokens: 4.0.0

  loupe@3.1.3: {}

  lru-cache@10.4.3: {}

  lru-cache@5.1.1:
    dependencies:
      yallist: 3.1.1

  lru-cache@6.0.0:
    dependencies:
      yallist: 4.0.0

  magic-string@0.30.17:
    dependencies:
      '@jridgewell/sourcemap-codec': 1.5.0

  magicast@0.3.5:
    dependencies:
      '@babel/parser': 7.27.1
      '@babel/types': 7.27.1
      source-map-js: 1.2.1

  make-dir@4.0.0:
    dependencies:
      semver: 7.7.1

  markdown-extensions@2.0.0: {}

  markdown-table@3.0.4: {}

  mdast-util-definitions@6.0.0:
    dependencies:
      '@types/mdast': 4.0.4
      '@types/unist': 3.0.3
      unist-util-visit: 5.0.0

  mdast-util-directive@3.1.0:
    dependencies:
      '@types/mdast': 4.0.4
      '@types/unist': 3.0.3
      ccount: 2.0.1
      devlop: 1.1.0
      mdast-util-from-markdown: 2.0.2
      mdast-util-to-markdown: 2.1.2
      parse-entities: 4.0.2
      stringify-entities: 4.0.4
      unist-util-visit-parents: 6.0.1
    transitivePeerDependencies:
      - supports-color

  mdast-util-find-and-replace@3.0.2:
    dependencies:
      '@types/mdast': 4.0.4
      escape-string-regexp: 5.0.0
      unist-util-is: 6.0.0
      unist-util-visit-parents: 6.0.1

  mdast-util-from-markdown@2.0.2:
    dependencies:
      '@types/mdast': 4.0.4
      '@types/unist': 3.0.3
      decode-named-character-reference: 1.1.0
      devlop: 1.1.0
      mdast-util-to-string: 4.0.0
      micromark: 4.0.2
      micromark-util-decode-numeric-character-reference: 2.0.2
      micromark-util-decode-string: 2.0.1
      micromark-util-normalize-identifier: 2.0.1
      micromark-util-symbol: 2.0.1
      micromark-util-types: 2.0.2
      unist-util-stringify-position: 4.0.0
    transitivePeerDependencies:
      - supports-color

  mdast-util-gfm-autolink-literal@2.0.1:
    dependencies:
      '@types/mdast': 4.0.4
      ccount: 2.0.1
      devlop: 1.1.0
      mdast-util-find-and-replace: 3.0.2
      micromark-util-character: 2.1.1

  mdast-util-gfm-footnote@2.1.0:
    dependencies:
      '@types/mdast': 4.0.4
      devlop: 1.1.0
      mdast-util-from-markdown: 2.0.2
      mdast-util-to-markdown: 2.1.2
      micromark-util-normalize-identifier: 2.0.1
    transitivePeerDependencies:
      - supports-color

  mdast-util-gfm-strikethrough@2.0.0:
    dependencies:
      '@types/mdast': 4.0.4
      mdast-util-from-markdown: 2.0.2
      mdast-util-to-markdown: 2.1.2
    transitivePeerDependencies:
      - supports-color

  mdast-util-gfm-table@2.0.0:
    dependencies:
      '@types/mdast': 4.0.4
      devlop: 1.1.0
      markdown-table: 3.0.4
      mdast-util-from-markdown: 2.0.2
      mdast-util-to-markdown: 2.1.2
    transitivePeerDependencies:
      - supports-color

  mdast-util-gfm-task-list-item@2.0.0:
    dependencies:
      '@types/mdast': 4.0.4
      devlop: 1.1.0
      mdast-util-from-markdown: 2.0.2
      mdast-util-to-markdown: 2.1.2
    transitivePeerDependencies:
      - supports-color

  mdast-util-gfm@3.1.0:
    dependencies:
      mdast-util-from-markdown: 2.0.2
      mdast-util-gfm-autolink-literal: 2.0.1
      mdast-util-gfm-footnote: 2.1.0
      mdast-util-gfm-strikethrough: 2.0.0
      mdast-util-gfm-table: 2.0.0
      mdast-util-gfm-task-list-item: 2.0.0
      mdast-util-to-markdown: 2.1.2
    transitivePeerDependencies:
      - supports-color

  mdast-util-mdx-expression@2.0.1:
    dependencies:
      '@types/estree-jsx': 1.0.5
      '@types/hast': 3.0.4
      '@types/mdast': 4.0.4
      devlop: 1.1.0
      mdast-util-from-markdown: 2.0.2
      mdast-util-to-markdown: 2.1.2
    transitivePeerDependencies:
      - supports-color

  mdast-util-mdx-jsx@3.2.0:
    dependencies:
      '@types/estree-jsx': 1.0.5
      '@types/hast': 3.0.4
      '@types/mdast': 4.0.4
      '@types/unist': 3.0.3
      ccount: 2.0.1
      devlop: 1.1.0
      mdast-util-from-markdown: 2.0.2
      mdast-util-to-markdown: 2.1.2
      parse-entities: 4.0.2
      stringify-entities: 4.0.4
      unist-util-stringify-position: 4.0.0
      vfile-message: 4.0.2
    transitivePeerDependencies:
      - supports-color

  mdast-util-mdx@3.0.0:
    dependencies:
      mdast-util-from-markdown: 2.0.2
      mdast-util-mdx-expression: 2.0.1
      mdast-util-mdx-jsx: 3.2.0
      mdast-util-mdxjs-esm: 2.0.1
      mdast-util-to-markdown: 2.1.2
    transitivePeerDependencies:
      - supports-color

  mdast-util-mdxjs-esm@2.0.1:
    dependencies:
      '@types/estree-jsx': 1.0.5
      '@types/hast': 3.0.4
      '@types/mdast': 4.0.4
      devlop: 1.1.0
      mdast-util-from-markdown: 2.0.2
      mdast-util-to-markdown: 2.1.2
    transitivePeerDependencies:
      - supports-color

  mdast-util-phrasing@4.1.0:
    dependencies:
      '@types/mdast': 4.0.4
      unist-util-is: 6.0.0

  mdast-util-to-hast@13.2.0:
    dependencies:
      '@types/hast': 3.0.4
      '@types/mdast': 4.0.4
      '@ungap/structured-clone': 1.3.0
      devlop: 1.1.0
      micromark-util-sanitize-uri: 2.0.1
      trim-lines: 3.0.1
      unist-util-position: 5.0.0
      unist-util-visit: 5.0.0
      vfile: 6.0.3

  mdast-util-to-markdown@2.1.2:
    dependencies:
      '@types/mdast': 4.0.4
      '@types/unist': 3.0.3
      longest-streak: 3.1.0
      mdast-util-phrasing: 4.1.0
      mdast-util-to-string: 4.0.0
      micromark-util-classify-character: 2.0.1
      micromark-util-decode-string: 2.0.1
      unist-util-visit: 5.0.0
      zwitch: 2.0.4

  mdast-util-to-string@4.0.0:
    dependencies:
      '@types/mdast': 4.0.4

  mdn-data@2.12.2: {}

  merge2@1.4.1: {}

  micromark-core-commonmark@2.0.3:
    dependencies:
      decode-named-character-reference: 1.1.0
      devlop: 1.1.0
      micromark-factory-destination: 2.0.1
      micromark-factory-label: 2.0.1
      micromark-factory-space: 2.0.1
      micromark-factory-title: 2.0.1
      micromark-factory-whitespace: 2.0.1
      micromark-util-character: 2.1.1
      micromark-util-chunked: 2.0.1
      micromark-util-classify-character: 2.0.1
      micromark-util-html-tag-name: 2.0.1
      micromark-util-normalize-identifier: 2.0.1
      micromark-util-resolve-all: 2.0.1
      micromark-util-subtokenize: 2.1.0
      micromark-util-symbol: 2.0.1
      micromark-util-types: 2.0.2

  micromark-extension-directive@3.0.2:
    dependencies:
      devlop: 1.1.0
      micromark-factory-space: 2.0.1
      micromark-factory-whitespace: 2.0.1
      micromark-util-character: 2.1.1
      micromark-util-symbol: 2.0.1
      micromark-util-types: 2.0.2
      parse-entities: 4.0.2

  micromark-extension-gfm-autolink-literal@2.1.0:
    dependencies:
      micromark-util-character: 2.1.1
      micromark-util-sanitize-uri: 2.0.1
      micromark-util-symbol: 2.0.1
      micromark-util-types: 2.0.2

  micromark-extension-gfm-footnote@2.1.0:
    dependencies:
      devlop: 1.1.0
      micromark-core-commonmark: 2.0.3
      micromark-factory-space: 2.0.1
      micromark-util-character: 2.1.1
      micromark-util-normalize-identifier: 2.0.1
      micromark-util-sanitize-uri: 2.0.1
      micromark-util-symbol: 2.0.1
      micromark-util-types: 2.0.2

  micromark-extension-gfm-strikethrough@2.1.0:
    dependencies:
      devlop: 1.1.0
      micromark-util-chunked: 2.0.1
      micromark-util-classify-character: 2.0.1
      micromark-util-resolve-all: 2.0.1
      micromark-util-symbol: 2.0.1
      micromark-util-types: 2.0.2

  micromark-extension-gfm-table@2.1.1:
    dependencies:
      devlop: 1.1.0
      micromark-factory-space: 2.0.1
      micromark-util-character: 2.1.1
      micromark-util-symbol: 2.0.1
      micromark-util-types: 2.0.2

  micromark-extension-gfm-tagfilter@2.0.0:
    dependencies:
      micromark-util-types: 2.0.2

  micromark-extension-gfm-task-list-item@2.1.0:
    dependencies:
      devlop: 1.1.0
      micromark-factory-space: 2.0.1
      micromark-util-character: 2.1.1
      micromark-util-symbol: 2.0.1
      micromark-util-types: 2.0.2

  micromark-extension-gfm@3.0.0:
    dependencies:
      micromark-extension-gfm-autolink-literal: 2.1.0
      micromark-extension-gfm-footnote: 2.1.0
      micromark-extension-gfm-strikethrough: 2.1.0
      micromark-extension-gfm-table: 2.1.1
      micromark-extension-gfm-tagfilter: 2.0.0
      micromark-extension-gfm-task-list-item: 2.1.0
      micromark-util-combine-extensions: 2.0.1
      micromark-util-types: 2.0.2

  micromark-extension-mdx-expression@3.0.1:
    dependencies:
      '@types/estree': 1.0.7
      devlop: 1.1.0
      micromark-factory-mdx-expression: 2.0.3
      micromark-factory-space: 2.0.1
      micromark-util-character: 2.1.1
      micromark-util-events-to-acorn: 2.0.3
      micromark-util-symbol: 2.0.1
      micromark-util-types: 2.0.2

  micromark-extension-mdx-jsx@3.0.2:
    dependencies:
      '@types/estree': 1.0.7
      devlop: 1.1.0
      estree-util-is-identifier-name: 3.0.0
      micromark-factory-mdx-expression: 2.0.3
      micromark-factory-space: 2.0.1
      micromark-util-character: 2.1.1
      micromark-util-events-to-acorn: 2.0.3
      micromark-util-symbol: 2.0.1
      micromark-util-types: 2.0.2
      vfile-message: 4.0.2

  micromark-extension-mdx-md@2.0.0:
    dependencies:
      micromark-util-types: 2.0.2

  micromark-extension-mdxjs-esm@3.0.0:
    dependencies:
      '@types/estree': 1.0.7
      devlop: 1.1.0
      micromark-core-commonmark: 2.0.3
      micromark-util-character: 2.1.1
      micromark-util-events-to-acorn: 2.0.3
      micromark-util-symbol: 2.0.1
      micromark-util-types: 2.0.2
      unist-util-position-from-estree: 2.0.0
      vfile-message: 4.0.2

  micromark-extension-mdxjs@3.0.0:
    dependencies:
      acorn: 8.14.1
      acorn-jsx: 5.3.2(acorn@8.14.1)
      micromark-extension-mdx-expression: 3.0.1
      micromark-extension-mdx-jsx: 3.0.2
      micromark-extension-mdx-md: 2.0.0
      micromark-extension-mdxjs-esm: 3.0.0
      micromark-util-combine-extensions: 2.0.1
      micromark-util-types: 2.0.2

  micromark-factory-destination@2.0.1:
    dependencies:
      micromark-util-character: 2.1.1
      micromark-util-symbol: 2.0.1
      micromark-util-types: 2.0.2

  micromark-factory-label@2.0.1:
    dependencies:
      devlop: 1.1.0
      micromark-util-character: 2.1.1
      micromark-util-symbol: 2.0.1
      micromark-util-types: 2.0.2

  micromark-factory-mdx-expression@2.0.3:
    dependencies:
      '@types/estree': 1.0.7
      devlop: 1.1.0
      micromark-factory-space: 2.0.1
      micromark-util-character: 2.1.1
      micromark-util-events-to-acorn: 2.0.3
      micromark-util-symbol: 2.0.1
      micromark-util-types: 2.0.2
      unist-util-position-from-estree: 2.0.0
      vfile-message: 4.0.2

  micromark-factory-space@2.0.1:
    dependencies:
      micromark-util-character: 2.1.1
      micromark-util-types: 2.0.2

  micromark-factory-title@2.0.1:
    dependencies:
      micromark-factory-space: 2.0.1
      micromark-util-character: 2.1.1
      micromark-util-symbol: 2.0.1
      micromark-util-types: 2.0.2

  micromark-factory-whitespace@2.0.1:
    dependencies:
      micromark-factory-space: 2.0.1
      micromark-util-character: 2.1.1
      micromark-util-symbol: 2.0.1
      micromark-util-types: 2.0.2

  micromark-util-character@2.1.1:
    dependencies:
      micromark-util-symbol: 2.0.1
      micromark-util-types: 2.0.2

  micromark-util-chunked@2.0.1:
    dependencies:
      micromark-util-symbol: 2.0.1

  micromark-util-classify-character@2.0.1:
    dependencies:
      micromark-util-character: 2.1.1
      micromark-util-symbol: 2.0.1
      micromark-util-types: 2.0.2

  micromark-util-combine-extensions@2.0.1:
    dependencies:
      micromark-util-chunked: 2.0.1
      micromark-util-types: 2.0.2

  micromark-util-decode-numeric-character-reference@2.0.2:
    dependencies:
      micromark-util-symbol: 2.0.1

  micromark-util-decode-string@2.0.1:
    dependencies:
      decode-named-character-reference: 1.1.0
      micromark-util-character: 2.1.1
      micromark-util-decode-numeric-character-reference: 2.0.2
      micromark-util-symbol: 2.0.1

  micromark-util-encode@2.0.1: {}

  micromark-util-events-to-acorn@2.0.3:
    dependencies:
      '@types/estree': 1.0.7
      '@types/unist': 3.0.3
      devlop: 1.1.0
      estree-util-visit: 2.0.0
      micromark-util-symbol: 2.0.1
      micromark-util-types: 2.0.2
      vfile-message: 4.0.2

  micromark-util-html-tag-name@2.0.1: {}

  micromark-util-normalize-identifier@2.0.1:
    dependencies:
      micromark-util-symbol: 2.0.1

  micromark-util-resolve-all@2.0.1:
    dependencies:
      micromark-util-types: 2.0.2

  micromark-util-sanitize-uri@2.0.1:
    dependencies:
      micromark-util-character: 2.1.1
      micromark-util-encode: 2.0.1
      micromark-util-symbol: 2.0.1

  micromark-util-subtokenize@2.1.0:
    dependencies:
      devlop: 1.1.0
      micromark-util-chunked: 2.0.1
      micromark-util-symbol: 2.0.1
      micromark-util-types: 2.0.2

  micromark-util-symbol@2.0.1: {}

  micromark-util-types@2.0.2: {}

  micromark@4.0.2:
    dependencies:
      '@types/debug': 4.1.12
      debug: 4.4.0
      decode-named-character-reference: 1.1.0
      devlop: 1.1.0
      micromark-core-commonmark: 2.0.3
      micromark-factory-space: 2.0.1
      micromark-util-character: 2.1.1
      micromark-util-chunked: 2.0.1
      micromark-util-combine-extensions: 2.0.1
      micromark-util-decode-numeric-character-reference: 2.0.2
      micromark-util-encode: 2.0.1
      micromark-util-normalize-identifier: 2.0.1
      micromark-util-resolve-all: 2.0.1
      micromark-util-sanitize-uri: 2.0.1
      micromark-util-subtokenize: 2.1.0
      micromark-util-symbol: 2.0.1
      micromark-util-types: 2.0.2
    transitivePeerDependencies:
      - supports-color

  micromatch@4.0.5:
    dependencies:
      braces: 3.0.2
      picomatch: 2.3.1

  micromatch@4.0.8:
    dependencies:
      braces: 3.0.3
      picomatch: 2.3.1

  minimatch@9.0.5:
    dependencies:
      brace-expansion: 2.0.1

  minipass@7.1.2: {}

  mrmime@2.0.1: {}

  ms@2.1.3: {}

  msgpackr-extract@3.0.2:
    dependencies:
      node-gyp-build-optional-packages: 5.0.7
    optionalDependencies:
      '@msgpackr-extract/msgpackr-extract-darwin-arm64': 3.0.2
      '@msgpackr-extract/msgpackr-extract-darwin-x64': 3.0.2
      '@msgpackr-extract/msgpackr-extract-linux-arm': 3.0.2
      '@msgpackr-extract/msgpackr-extract-linux-arm64': 3.0.2
      '@msgpackr-extract/msgpackr-extract-linux-x64': 3.0.2
      '@msgpackr-extract/msgpackr-extract-win32-x64': 3.0.2
    optional: true

  msgpackr@1.10.1:
    optionalDependencies:
      msgpackr-extract: 3.0.2

  muggle-string@0.4.1: {}

  nanoid@3.3.11: {}

  neotraverse@0.6.18: {}

  nlcst-to-string@4.0.0:
    dependencies:
      '@types/nlcst': 2.0.3

  node-addon-api@6.1.0: {}

  node-addon-api@7.1.0: {}

  node-fetch-native@1.6.6: {}

  node-fetch@2.7.0:
    dependencies:
      whatwg-url: 5.0.0

  node-gyp-build-optional-packages@5.0.7:
    optional: true

  node-gyp-build-optional-packages@5.1.1:
    dependencies:
      detect-libc: 2.0.4

  node-mock-http@1.0.0: {}

  node-releases@2.0.19: {}

  normalize-path@3.0.0: {}

  nth-check@2.1.1:
    dependencies:
      boolbase: 1.0.0

  nullthrows@1.1.1: {}

  numcodecs@0.3.2:
    dependencies:
      fflate: 0.8.2

  object-assign@4.1.1: {}

  ofetch@1.4.1:
    dependencies:
      destr: 2.0.5
      node-fetch-native: 1.6.6
      ufo: 1.6.1

  ohash@2.0.11: {}

  oniguruma-parser@0.12.1: {}

  oniguruma-to-es@4.3.3:
    dependencies:
      oniguruma-parser: 0.12.1
      regex: 6.0.1
      regex-recursion: 6.0.2

  ordered-binary@1.5.1: {}

  p-limit@6.2.0:
    dependencies:
      yocto-queue: 1.2.1

  p-queue@8.1.0:
    dependencies:
      eventemitter3: 5.0.1
      p-timeout: 6.1.4

  p-timeout@6.1.4: {}

  package-json-from-dist@1.0.1: {}

  package-manager-detector@1.3.0: {}

  pagefind@1.3.0:
    optionalDependencies:
      '@pagefind/darwin-arm64': 1.3.0
      '@pagefind/darwin-x64': 1.3.0
      '@pagefind/linux-arm64': 1.3.0
      '@pagefind/linux-x64': 1.3.0
      '@pagefind/windows-x64': 1.3.0

  pako@0.2.9: {}

  parcel@2.14.4(@swc/helpers@0.5.17)(postcss@8.5.3)(srcset@4.0.0)(typescript@5.8.3):
    dependencies:
      '@parcel/config-default': 2.14.4(@parcel/core@2.14.4(@swc/helpers@0.5.17))(@swc/helpers@0.5.17)(postcss@8.5.3)(srcset@4.0.0)(typescript@5.8.3)
      '@parcel/core': 2.14.4(@swc/helpers@0.5.17)
      '@parcel/diagnostic': 2.14.4
      '@parcel/events': 2.14.4
      '@parcel/feature-flags': 2.14.4
      '@parcel/fs': 2.14.4(@parcel/core@2.14.4(@swc/helpers@0.5.17))
      '@parcel/logger': 2.14.4
      '@parcel/package-manager': 2.14.4(@parcel/core@2.14.4(@swc/helpers@0.5.17))(@swc/helpers@0.5.17)
      '@parcel/reporter-cli': 2.14.4(@parcel/core@2.14.4(@swc/helpers@0.5.17))
      '@parcel/reporter-dev-server': 2.14.4(@parcel/core@2.14.4(@swc/helpers@0.5.17))
      '@parcel/reporter-tracer': 2.14.4(@parcel/core@2.14.4(@swc/helpers@0.5.17))
      '@parcel/utils': 2.14.4
      chalk: 4.1.2
      commander: 12.1.0
      get-port: 4.2.0
    transitivePeerDependencies:
      - '@swc/helpers'
      - cssnano
      - napi-wasm
      - postcss
      - purgecss
      - relateurl
      - srcset
      - svgo
      - terser
      - typescript
      - uncss

  parent-module@1.0.1:
    dependencies:
      callsites: 3.1.0

  parse-entities@4.0.2:
    dependencies:
      '@types/unist': 2.0.11
      character-entities-legacy: 3.0.0
      character-reference-invalid: 2.0.1
      decode-named-character-reference: 1.1.0
      is-alphanumerical: 2.0.1
      is-decimal: 2.0.1
      is-hexadecimal: 2.0.1

  parse-json@5.2.0:
    dependencies:
      '@babel/code-frame': 7.27.1
      error-ex: 1.3.2
      json-parse-even-better-errors: 2.3.1
      lines-and-columns: 1.2.4

  parse-latin@7.0.0:
    dependencies:
      '@types/nlcst': 2.0.3
      '@types/unist': 3.0.3
      nlcst-to-string: 4.0.0
      unist-util-modify-children: 4.0.0
      unist-util-visit-children: 3.0.0
      vfile: 6.0.3

  parse5@7.3.0:
    dependencies:
      entities: 6.0.0

  path-browserify@1.0.1: {}

  path-key@3.1.1: {}

  path-parse@1.0.7: {}

  path-scurry@1.11.1:
    dependencies:
      lru-cache: 10.4.3
      minipass: 7.1.2

  path-type@4.0.0: {}

  pathe@2.0.3: {}

  pathval@2.0.0: {}

  picocolors@1.1.1: {}

  picomatch@2.3.1: {}

  picomatch@4.0.2: {}

  postcss-nested@6.2.0(postcss@8.5.3):
    dependencies:
      postcss: 8.5.3
      postcss-selector-parser: 6.1.2

  postcss-selector-parser@6.1.2:
    dependencies:
      cssesc: 3.0.0
      util-deprecate: 1.0.2

  postcss-value-parser@4.2.0: {}

  postcss@8.5.3:
    dependencies:
      nanoid: 3.3.11
      picocolors: 1.1.1
      source-map-js: 1.2.1

  posthtml-parser@0.11.0:
    dependencies:
      htmlparser2: 7.2.0

  posthtml-parser@0.12.1:
    dependencies:
      htmlparser2: 9.1.0

  posthtml-render@3.0.0:
    dependencies:
      is-json: 2.0.1

  posthtml@0.16.6:
    dependencies:
      posthtml-parser: 0.11.0
      posthtml-render: 3.0.0

  prettier@2.8.7:
    optional: true

  prismjs@1.30.0: {}

  process@0.11.10: {}

  prompts@2.4.2:
    dependencies:
      kleur: 3.0.3
      sisteransi: 1.0.5

  prop-types@15.8.1:
    dependencies:
      loose-envify: 1.4.0
      object-assign: 4.1.1
      react-is: 16.13.1

  property-information@6.5.0: {}

  property-information@7.1.0: {}

  queue-microtask@1.2.3: {}

  radix3@1.1.2: {}

  react-dom@19.1.0(react@19.1.0):
    dependencies:
      react: 19.1.0
      scheduler: 0.26.0

  react-is@16.13.1: {}

  react-is@18.2.0: {}

  react-is@19.1.0: {}

  react-refresh@0.17.0: {}

  react-refresh@0.9.0: {}

  react-transition-group@4.4.5(react-dom@19.1.0(react@19.1.0))(react@19.1.0):
    dependencies:
      '@babel/runtime': 7.27.0
      dom-helpers: 5.2.1
      loose-envify: 1.4.0
      prop-types: 15.8.1
      react: 19.1.0
      react-dom: 19.1.0(react@19.1.0)

  react@19.1.0: {}

  readdirp@4.1.2: {}

  recma-build-jsx@1.0.0:
    dependencies:
      '@types/estree': 1.0.7
      estree-util-build-jsx: 3.0.1
      vfile: 6.0.3

  recma-jsx@1.0.0(acorn@8.14.1):
    dependencies:
      acorn-jsx: 5.3.2(acorn@8.14.1)
      estree-util-to-js: 2.0.0
      recma-parse: 1.0.0
      recma-stringify: 1.0.0
      unified: 11.0.5
    transitivePeerDependencies:
      - acorn

  recma-parse@1.0.0:
    dependencies:
      '@types/estree': 1.0.7
      esast-util-from-js: 2.0.1
      unified: 11.0.5
      vfile: 6.0.3

  recma-stringify@1.0.0:
    dependencies:
      '@types/estree': 1.0.7
      estree-util-to-js: 2.0.0
      unified: 11.0.5
      vfile: 6.0.3

  reference-spec-reader@0.2.0: {}

  regenerator-runtime@0.14.1: {}

  regex-recursion@6.0.2:
    dependencies:
      regex-utilities: 2.3.0

  regex-utilities@2.3.0: {}

  regex@6.0.1:
    dependencies:
      regex-utilities: 2.3.0

  regl@2.1.0: {}

  regl@2.1.1: {}

<<<<<<< HEAD
=======
  rehype-expressive-code@0.41.2:
    dependencies:
      expressive-code: 0.41.2

  rehype-format@5.0.1:
    dependencies:
      '@types/hast': 3.0.4
      hast-util-format: 1.1.0

  rehype-parse@9.0.1:
    dependencies:
      '@types/hast': 3.0.4
      hast-util-from-html: 2.0.3
      unified: 11.0.5

  rehype-raw@7.0.0:
    dependencies:
      '@types/hast': 3.0.4
      hast-util-raw: 9.1.0
      vfile: 6.0.3

  rehype-recma@1.0.0:
    dependencies:
      '@types/estree': 1.0.7
      '@types/hast': 3.0.4
      hast-util-to-estree: 3.1.3
    transitivePeerDependencies:
      - supports-color

  rehype-stringify@10.0.1:
    dependencies:
      '@types/hast': 3.0.4
      hast-util-to-html: 9.0.5
      unified: 11.0.5

  rehype@13.0.2:
    dependencies:
      '@types/hast': 3.0.4
      rehype-parse: 9.0.1
      rehype-stringify: 10.0.1
      unified: 11.0.5

  remark-directive@3.0.1:
    dependencies:
      '@types/mdast': 4.0.4
      mdast-util-directive: 3.1.0
      micromark-extension-directive: 3.0.2
      unified: 11.0.5
    transitivePeerDependencies:
      - supports-color

  remark-gfm@4.0.1:
    dependencies:
      '@types/mdast': 4.0.4
      mdast-util-gfm: 3.1.0
      micromark-extension-gfm: 3.0.0
      remark-parse: 11.0.0
      remark-stringify: 11.0.0
      unified: 11.0.5
    transitivePeerDependencies:
      - supports-color

  remark-mdx@3.1.0:
    dependencies:
      mdast-util-mdx: 3.0.0
      micromark-extension-mdxjs: 3.0.0
    transitivePeerDependencies:
      - supports-color

  remark-parse@11.0.0:
    dependencies:
      '@types/mdast': 4.0.4
      mdast-util-from-markdown: 2.0.2
      micromark-util-types: 2.0.2
      unified: 11.0.5
    transitivePeerDependencies:
      - supports-color

  remark-rehype@11.1.2:
    dependencies:
      '@types/hast': 3.0.4
      '@types/mdast': 4.0.4
      mdast-util-to-hast: 13.2.0
      unified: 11.0.5
      vfile: 6.0.3

  remark-smartypants@3.0.2:
    dependencies:
      retext: 9.0.0
      retext-smartypants: 6.2.0
      unified: 11.0.5
      unist-util-visit: 5.0.0

  remark-stringify@11.0.0:
    dependencies:
      '@types/mdast': 4.0.4
      mdast-util-to-markdown: 2.1.2
      unified: 11.0.5

  request-light@0.5.8: {}

  request-light@0.7.0: {}

  require-directory@2.1.1: {}

  require-from-string@2.0.2: {}

>>>>>>> e5f4eec4
  resolve-from@4.0.0: {}

  resolve@1.22.8:
    dependencies:
      is-core-module: 2.13.1
      path-parse: 1.0.7
      supports-preserve-symlinks-flag: 1.0.0

  restructure@3.0.2: {}

  retext-latin@4.0.0:
    dependencies:
      '@types/nlcst': 2.0.3
      parse-latin: 7.0.0
      unified: 11.0.5

  retext-smartypants@6.2.0:
    dependencies:
      '@types/nlcst': 2.0.3
      nlcst-to-string: 4.0.0
      unist-util-visit: 5.0.0

  retext-stringify@4.0.0:
    dependencies:
      '@types/nlcst': 2.0.3
      nlcst-to-string: 4.0.0
      unified: 11.0.5

  retext@9.0.0:
    dependencies:
      '@types/nlcst': 2.0.3
      retext-latin: 4.0.0
      retext-stringify: 4.0.0
      unified: 11.0.5

  reusify@1.1.0: {}

  rollup@4.40.2:
    dependencies:
      '@types/estree': 1.0.7
    optionalDependencies:
      '@rollup/rollup-android-arm-eabi': 4.40.2
      '@rollup/rollup-android-arm64': 4.40.2
      '@rollup/rollup-darwin-arm64': 4.40.2
      '@rollup/rollup-darwin-x64': 4.40.2
      '@rollup/rollup-freebsd-arm64': 4.40.2
      '@rollup/rollup-freebsd-x64': 4.40.2
      '@rollup/rollup-linux-arm-gnueabihf': 4.40.2
      '@rollup/rollup-linux-arm-musleabihf': 4.40.2
      '@rollup/rollup-linux-arm64-gnu': 4.40.2
      '@rollup/rollup-linux-arm64-musl': 4.40.2
      '@rollup/rollup-linux-loongarch64-gnu': 4.40.2
      '@rollup/rollup-linux-powerpc64le-gnu': 4.40.2
      '@rollup/rollup-linux-riscv64-gnu': 4.40.2
      '@rollup/rollup-linux-riscv64-musl': 4.40.2
      '@rollup/rollup-linux-s390x-gnu': 4.40.2
      '@rollup/rollup-linux-x64-gnu': 4.40.2
      '@rollup/rollup-linux-x64-musl': 4.40.2
      '@rollup/rollup-win32-arm64-msvc': 4.40.2
      '@rollup/rollup-win32-ia32-msvc': 4.40.2
      '@rollup/rollup-win32-x64-msvc': 4.40.2
      fsevents: 2.3.3

  run-parallel@1.2.0:
    dependencies:
      queue-microtask: 1.2.3

  safe-buffer@5.2.1: {}

  sax@1.4.1: {}

  scheduler@0.26.0: {}

  semver@6.3.1: {}

  semver@7.5.4:
    dependencies:
      lru-cache: 6.0.0

  semver@7.7.1: {}

  sharp@0.33.5:
    dependencies:
      color: 4.2.3
      detect-libc: 2.0.4
      semver: 7.7.1
    optionalDependencies:
      '@img/sharp-darwin-arm64': 0.33.5
      '@img/sharp-darwin-x64': 0.33.5
      '@img/sharp-libvips-darwin-arm64': 1.0.4
      '@img/sharp-libvips-darwin-x64': 1.0.4
      '@img/sharp-libvips-linux-arm': 1.0.5
      '@img/sharp-libvips-linux-arm64': 1.0.4
      '@img/sharp-libvips-linux-s390x': 1.0.4
      '@img/sharp-libvips-linux-x64': 1.0.4
      '@img/sharp-libvips-linuxmusl-arm64': 1.0.4
      '@img/sharp-libvips-linuxmusl-x64': 1.0.4
      '@img/sharp-linux-arm': 0.33.5
      '@img/sharp-linux-arm64': 0.33.5
      '@img/sharp-linux-s390x': 0.33.5
      '@img/sharp-linux-x64': 0.33.5
      '@img/sharp-linuxmusl-arm64': 0.33.5
      '@img/sharp-linuxmusl-x64': 0.33.5
      '@img/sharp-wasm32': 0.33.5
      '@img/sharp-win32-ia32': 0.33.5
      '@img/sharp-win32-x64': 0.33.5
    optional: true

  sharp@0.34.1:
    dependencies:
      color: 4.2.3
      detect-libc: 2.0.4
      semver: 7.7.1
    optionalDependencies:
      '@img/sharp-darwin-arm64': 0.34.1
      '@img/sharp-darwin-x64': 0.34.1
      '@img/sharp-libvips-darwin-arm64': 1.1.0
      '@img/sharp-libvips-darwin-x64': 1.1.0
      '@img/sharp-libvips-linux-arm': 1.1.0
      '@img/sharp-libvips-linux-arm64': 1.1.0
      '@img/sharp-libvips-linux-ppc64': 1.1.0
      '@img/sharp-libvips-linux-s390x': 1.1.0
      '@img/sharp-libvips-linux-x64': 1.1.0
      '@img/sharp-libvips-linuxmusl-arm64': 1.1.0
      '@img/sharp-libvips-linuxmusl-x64': 1.1.0
      '@img/sharp-linux-arm': 0.34.1
      '@img/sharp-linux-arm64': 0.34.1
      '@img/sharp-linux-s390x': 0.34.1
      '@img/sharp-linux-x64': 0.34.1
      '@img/sharp-linuxmusl-arm64': 0.34.1
      '@img/sharp-linuxmusl-x64': 0.34.1
      '@img/sharp-wasm32': 0.34.1
      '@img/sharp-win32-ia32': 0.34.1
      '@img/sharp-win32-x64': 0.34.1

  shebang-command@2.0.0:
    dependencies:
      shebang-regex: 3.0.0

  shebang-regex@3.0.0: {}

  shiki@3.4.0:
    dependencies:
      '@shikijs/core': 3.4.0
      '@shikijs/engine-javascript': 3.4.0
      '@shikijs/engine-oniguruma': 3.4.0
      '@shikijs/langs': 3.4.0
      '@shikijs/themes': 3.4.0
      '@shikijs/types': 3.4.0
      '@shikijs/vscode-textmate': 10.0.2
      '@types/hast': 3.0.4

  siginfo@2.0.0: {}

  signal-exit@4.1.0: {}

  simple-swizzle@0.2.2:
    dependencies:
      is-arrayish: 0.3.2

  sisteransi@1.0.5: {}

  sitemap@8.0.0:
    dependencies:
      '@types/node': 17.0.45
      '@types/sax': 1.2.7
      arg: 5.0.2
      sax: 1.4.1

  smol-toml@1.3.4: {}

  source-map-js@1.2.1: {}

  source-map@0.5.7: {}

  source-map@0.7.4: {}

  space-separated-tokens@2.0.2: {}

  srcset@4.0.0: {}

  stackback@0.0.2: {}

  std-env@3.9.0: {}

  stream-replace-string@2.0.0: {}

  string-width@4.2.3:
    dependencies:
      emoji-regex: 8.0.0
      is-fullwidth-code-point: 3.0.0
      strip-ansi: 6.0.1

  string-width@5.1.2:
    dependencies:
      eastasianwidth: 0.2.0
      emoji-regex: 9.2.2
      strip-ansi: 7.1.0

  string-width@7.2.0:
    dependencies:
      emoji-regex: 10.4.0
      get-east-asian-width: 1.3.0
      strip-ansi: 7.1.0

  stringify-entities@4.0.4:
    dependencies:
      character-entities-html4: 2.1.0
      character-entities-legacy: 3.0.0

  strip-ansi@6.0.1:
    dependencies:
      ansi-regex: 5.0.1

  strip-ansi@7.1.0:
    dependencies:
      ansi-regex: 6.1.0

  style-to-js@1.1.16:
    dependencies:
      style-to-object: 1.0.8

  style-to-object@1.0.8:
    dependencies:
      inline-style-parser: 0.2.4

  stylis@4.2.0: {}

  supports-color@7.2.0:
    dependencies:
      has-flag: 4.0.0

  supports-preserve-symlinks-flag@1.0.0: {}

  term-size@2.2.1: {}

  test-exclude@7.0.1:
    dependencies:
      '@istanbuljs/schema': 0.1.3
      glob: 10.4.5
      minimatch: 9.0.5

  timsort@0.3.0: {}

  tiny-inflate@1.0.3: {}

  tinybench@2.9.0: {}

  tinyexec@0.3.2: {}

  tinyglobby@0.2.13:
    dependencies:
      fdir: 6.4.4(picomatch@4.0.2)
      picomatch: 4.0.2

  tinypool@1.0.2: {}

  tinyrainbow@2.0.0: {}

  tinyspy@3.0.2: {}

  to-regex-range@5.0.1:
    dependencies:
      is-number: 7.0.0

  tr46@0.0.3: {}

  trim-lines@3.0.1: {}

  trough@2.2.0: {}

  tsconfck@3.1.5(typescript@5.8.3):
    optionalDependencies:
      typescript: 5.8.3

  tslib@2.6.2: {}

  tslib@2.8.1: {}

  type-fest@0.20.2: {}

  type-fest@4.41.0: {}

  typesafe-path@0.2.2: {}

  typescript-auto-import-cache@0.3.5:
    dependencies:
      semver: 7.7.1

  typescript@5.8.3: {}

  ufo@1.6.1: {}

  ultrahtml@1.6.0: {}

  uncrypto@0.1.3: {}

  undici-types@6.13.0: {}

  unicode-properties@1.4.1:
    dependencies:
      base64-js: 1.5.1
      unicode-trie: 2.0.0

  unicode-trie@2.0.0:
    dependencies:
      pako: 0.2.9
      tiny-inflate: 1.0.3

  unified@11.0.5:
    dependencies:
      '@types/unist': 3.0.3
      bail: 2.0.2
      devlop: 1.1.0
      extend: 3.0.2
      is-plain-obj: 4.1.0
      trough: 2.2.0
      vfile: 6.0.3

  unifont@0.5.0:
    dependencies:
      css-tree: 3.1.0
      ohash: 2.0.11

  unist-util-find-after@5.0.0:
    dependencies:
      '@types/unist': 3.0.3
      unist-util-is: 6.0.0

  unist-util-is@6.0.0:
    dependencies:
      '@types/unist': 3.0.3

  unist-util-modify-children@4.0.0:
    dependencies:
      '@types/unist': 3.0.3
      array-iterate: 2.0.1

  unist-util-position-from-estree@2.0.0:
    dependencies:
      '@types/unist': 3.0.3

  unist-util-position@5.0.0:
    dependencies:
      '@types/unist': 3.0.3

  unist-util-remove-position@5.0.0:
    dependencies:
      '@types/unist': 3.0.3
      unist-util-visit: 5.0.0

  unist-util-stringify-position@4.0.0:
    dependencies:
      '@types/unist': 3.0.3

  unist-util-visit-children@3.0.0:
    dependencies:
      '@types/unist': 3.0.3

  unist-util-visit-parents@6.0.1:
    dependencies:
      '@types/unist': 3.0.3
      unist-util-is: 6.0.0

  unist-util-visit@5.0.0:
    dependencies:
      '@types/unist': 3.0.3
      unist-util-is: 6.0.0
      unist-util-visit-parents: 6.0.1

  unstorage@1.16.0:
    dependencies:
      anymatch: 3.1.3
      chokidar: 4.0.3
      destr: 2.0.5
      h3: 1.15.3
      lru-cache: 10.4.3
      node-fetch-native: 1.6.6
      ofetch: 1.4.1
      ufo: 1.6.1

  unzipit@1.4.3:
    dependencies:
      uzip-module: 1.0.3

  update-browserslist-db@1.1.3(browserslist@4.24.4):
    dependencies:
      browserslist: 4.24.4
      escalade: 3.2.0
      picocolors: 1.1.1

  update-browserslist-db@1.1.3(browserslist@4.24.5):
    dependencies:
      browserslist: 4.24.5
      escalade: 3.2.0
      picocolors: 1.1.1

  util-deprecate@1.0.2: {}

  utility-types@3.11.0: {}

  uzip-module@1.0.3: {}

  vfile-location@5.0.3:
    dependencies:
      '@types/unist': 3.0.3
      vfile: 6.0.3

  vfile-message@4.0.2:
    dependencies:
      '@types/unist': 3.0.3
      unist-util-stringify-position: 4.0.0

  vfile@6.0.3:
    dependencies:
      '@types/unist': 3.0.3
      vfile-message: 4.0.2

  vite-node@3.1.2(@types/node@22.1.0)(lightningcss@1.24.0):
    dependencies:
      cac: 6.7.14
      debug: 4.4.0
      es-module-lexer: 1.7.0
      pathe: 2.0.3
      vite: 5.3.5(@types/node@22.1.0)(lightningcss@1.24.0)
    transitivePeerDependencies:
      - '@types/node'
      - less
      - lightningcss
      - sass
      - stylus
      - sugarss
      - supports-color
      - terser

  vite@5.3.5(@types/node@22.1.0)(lightningcss@1.24.0):
    dependencies:
      esbuild: 0.21.5
      postcss: 8.5.3
      rollup: 4.40.2
    optionalDependencies:
      '@types/node': 22.1.0
      fsevents: 2.3.3
      lightningcss: 1.24.0

  vite@6.3.5(@types/node@22.1.0)(lightningcss@1.24.0)(yaml@2.7.1):
    dependencies:
      esbuild: 0.25.4
      fdir: 6.4.4(picomatch@4.0.2)
      picomatch: 4.0.2
      postcss: 8.5.3
      rollup: 4.40.2
      tinyglobby: 0.2.13
    optionalDependencies:
      '@types/node': 22.1.0
      fsevents: 2.3.3
      lightningcss: 1.24.0
      yaml: 2.7.1

  vitefu@1.0.6(vite@6.3.5(@types/node@22.1.0)(lightningcss@1.24.0)(yaml@2.7.1)):
    optionalDependencies:
      vite: 6.3.5(@types/node@22.1.0)(lightningcss@1.24.0)(yaml@2.7.1)

  vitest@3.1.2(@types/debug@4.1.12)(@types/node@22.1.0)(lightningcss@1.24.0):
    dependencies:
      '@vitest/expect': 3.1.2
      '@vitest/mocker': 3.1.2(vite@5.3.5(@types/node@22.1.0)(lightningcss@1.24.0))
      '@vitest/pretty-format': 3.1.2
      '@vitest/runner': 3.1.2
      '@vitest/snapshot': 3.1.2
      '@vitest/spy': 3.1.2
      '@vitest/utils': 3.1.2
      chai: 5.2.0
      debug: 4.4.0
      expect-type: 1.2.1
      magic-string: 0.30.17
      pathe: 2.0.3
      std-env: 3.9.0
      tinybench: 2.9.0
      tinyexec: 0.3.2
      tinyglobby: 0.2.13
      tinypool: 1.0.2
      tinyrainbow: 2.0.0
      vite: 5.3.5(@types/node@22.1.0)(lightningcss@1.24.0)
      vite-node: 3.1.2(@types/node@22.1.0)(lightningcss@1.24.0)
      why-is-node-running: 2.3.0
    optionalDependencies:
      '@types/debug': 4.1.12
      '@types/node': 22.1.0
    transitivePeerDependencies:
      - less
      - lightningcss
      - msw
      - sass
      - stylus
      - sugarss
      - supports-color
      - terser

  volar-service-css@0.0.62(@volar/language-service@2.4.13):
    dependencies:
      vscode-css-languageservice: 6.3.5
      vscode-languageserver-textdocument: 1.0.12
      vscode-uri: 3.1.0
    optionalDependencies:
      '@volar/language-service': 2.4.13

  volar-service-emmet@0.0.62(@volar/language-service@2.4.13):
    dependencies:
      '@emmetio/css-parser': 0.4.0
      '@emmetio/html-matcher': 1.3.0
      '@vscode/emmet-helper': 2.11.0
      vscode-uri: 3.1.0
    optionalDependencies:
      '@volar/language-service': 2.4.13

  volar-service-html@0.0.62(@volar/language-service@2.4.13):
    dependencies:
      vscode-html-languageservice: 5.4.0
      vscode-languageserver-textdocument: 1.0.12
      vscode-uri: 3.1.0
    optionalDependencies:
      '@volar/language-service': 2.4.13

  volar-service-prettier@0.0.62(@volar/language-service@2.4.13):
    dependencies:
      vscode-uri: 3.1.0
    optionalDependencies:
      '@volar/language-service': 2.4.13

  volar-service-typescript-twoslash-queries@0.0.62(@volar/language-service@2.4.13):
    dependencies:
      vscode-uri: 3.1.0
    optionalDependencies:
      '@volar/language-service': 2.4.13

  volar-service-typescript@0.0.62(@volar/language-service@2.4.13):
    dependencies:
      path-browserify: 1.0.1
      semver: 7.7.1
      typescript-auto-import-cache: 0.3.5
      vscode-languageserver-textdocument: 1.0.12
      vscode-nls: 5.2.0
      vscode-uri: 3.1.0
    optionalDependencies:
      '@volar/language-service': 2.4.13

  volar-service-yaml@0.0.62(@volar/language-service@2.4.13):
    dependencies:
      vscode-uri: 3.1.0
      yaml-language-server: 1.15.0
    optionalDependencies:
      '@volar/language-service': 2.4.13

  vscode-css-languageservice@6.3.5:
    dependencies:
      '@vscode/l10n': 0.0.18
      vscode-languageserver-textdocument: 1.0.12
      vscode-languageserver-types: 3.17.5
      vscode-uri: 3.1.0

  vscode-html-languageservice@5.4.0:
    dependencies:
      '@vscode/l10n': 0.0.18
      vscode-languageserver-textdocument: 1.0.12
      vscode-languageserver-types: 3.17.5
      vscode-uri: 3.1.0

  vscode-json-languageservice@4.1.8:
    dependencies:
      jsonc-parser: 3.3.1
      vscode-languageserver-textdocument: 1.0.12
      vscode-languageserver-types: 3.17.5
      vscode-nls: 5.2.0
      vscode-uri: 3.1.0

  vscode-jsonrpc@6.0.0: {}

  vscode-jsonrpc@8.2.0: {}

  vscode-languageserver-protocol@3.16.0:
    dependencies:
      vscode-jsonrpc: 6.0.0
      vscode-languageserver-types: 3.16.0

  vscode-languageserver-protocol@3.17.5:
    dependencies:
      vscode-jsonrpc: 8.2.0
      vscode-languageserver-types: 3.17.5

  vscode-languageserver-textdocument@1.0.12: {}

  vscode-languageserver-types@3.16.0: {}

  vscode-languageserver-types@3.17.5: {}

  vscode-languageserver@7.0.0:
    dependencies:
      vscode-languageserver-protocol: 3.16.0

  vscode-languageserver@9.0.1:
    dependencies:
      vscode-languageserver-protocol: 3.17.5

  vscode-nls@5.2.0: {}

  vscode-uri@3.1.0: {}

  weak-lru-cache@1.2.2: {}

  web-namespaces@2.0.1: {}

  webidl-conversions@3.0.1: {}

  whatwg-url@5.0.0:
    dependencies:
      tr46: 0.0.3
      webidl-conversions: 3.0.1

  which-pm-runs@1.1.0: {}

  which@2.0.2:
    dependencies:
      isexe: 2.0.0

  why-is-node-running@2.3.0:
    dependencies:
      siginfo: 2.0.0
      stackback: 0.0.2

  widest-line@5.0.0:
    dependencies:
      string-width: 7.2.0

  wrap-ansi@7.0.0:
    dependencies:
      ansi-styles: 4.3.0
      string-width: 4.2.3
      strip-ansi: 6.0.1

  wrap-ansi@8.1.0:
    dependencies:
      ansi-styles: 6.2.1
      string-width: 5.1.2
      strip-ansi: 7.1.0

  wrap-ansi@9.0.0:
    dependencies:
      ansi-styles: 6.2.1
      string-width: 7.2.0
      strip-ansi: 7.1.0

  xxhash-wasm@1.1.0: {}

  y18n@5.0.8: {}

  yallist@3.1.1: {}

  yallist@4.0.0: {}

  yaml-language-server@1.15.0:
    dependencies:
      ajv: 8.17.1
      lodash: 4.17.21
      request-light: 0.5.8
      vscode-json-languageservice: 4.1.8
      vscode-languageserver: 7.0.0
      vscode-languageserver-textdocument: 1.0.12
      vscode-languageserver-types: 3.17.5
      vscode-nls: 5.2.0
      vscode-uri: 3.1.0
      yaml: 2.2.2
    optionalDependencies:
      prettier: 2.8.7

  yaml@1.10.2: {}

  yaml@2.2.2: {}

  yaml@2.7.1: {}

  yargs-parser@21.1.1: {}

  yargs@17.7.2:
    dependencies:
      cliui: 8.0.1
      escalade: 3.2.0
      get-caller-file: 2.0.5
      require-directory: 2.1.1
      string-width: 4.2.3
      y18n: 5.0.8
      yargs-parser: 21.1.1

  yocto-queue@1.2.1: {}

  yocto-spinner@0.2.2:
    dependencies:
      yoctocolors: 2.1.1

  yoctocolors@2.1.1: {}

  zarrita@0.5.1:
    dependencies:
      '@zarrita/storage': 0.1.1
      numcodecs: 0.3.2

  zod-to-json-schema@3.24.5(zod@3.24.3):
    dependencies:
      zod: 3.24.3

  zod-to-ts@1.2.0(typescript@5.8.3)(zod@3.24.3):
    dependencies:
      typescript: 5.8.3
      zod: 3.24.3

  zod@3.24.3: {}

  zwitch@2.0.4: {}<|MERGE_RESOLUTION|>--- conflicted
+++ resolved
@@ -84,6 +84,18 @@
         specifier: 3.24.3
         version: 3.24.3
 
+  packages/web-components:
+    dependencies:
+      '@alleninstitute/vis-core':
+        specifier: workspace:*
+        version: link:../core
+      '@alleninstitute/vis-omezarr':
+        specifier: workspace:*
+        version: link:../omezarr
+      regl:
+        specifier: 2.1.1
+        version: 2.1.1
+
   site:
     dependencies:
       '@alleninstitute/vis-core':
@@ -98,11 +110,9 @@
       '@alleninstitute/vis-omezarr':
         specifier: workspace:*
         version: link:../packages/omezarr
-<<<<<<< HEAD
       '@alleninstitute/vis-web-components':
         specifier: workspace:*
         version: link:../packages/web-components
-=======
       '@astrojs/check':
         specifier: 0.9.4
         version: 0.9.4(typescript@5.8.3)
@@ -115,7 +125,6 @@
       '@astrojs/starlight':
         specifier: 0.34.3
         version: 0.34.3(astro@5.7.12(@types/node@22.1.0)(lightningcss@1.24.0)(rollup@4.40.2)(typescript@5.8.3)(yaml@2.7.1))
->>>>>>> e5f4eec4
       '@czi-sds/components':
         specifier: 20.0.1
         version: 20.0.1(yhvdhk7sonewaw25ryh4hrzn6m)
@@ -190,18 +199,6 @@
         specifier: 22.1.0
         version: 22.1.0
 
-  packages/web-components:
-    dependencies:
-      '@alleninstitute/vis-core':
-        specifier: workspace:*
-        version: link:../core
-      '@alleninstitute/vis-omezarr':
-        specifier: workspace:*
-        version: link:../omezarr
-      regl:
-        specifier: 2.1.1
-        version: 2.1.1
-
 packages:
 
   '@ampproject/remapping@2.3.0':
@@ -3490,8 +3487,6 @@
   regl@2.1.1:
     resolution: {integrity: sha512-+IOGrxl3FZ8ZM9ixCWQZzFRiRn7Rzn9bu3iFHwg/yz4tlOUQgbO4PHLgG+1ZT60zcIV8tief6Qrmyl8qcoJP0g==}
 
-<<<<<<< HEAD
-=======
   rehype-expressive-code@0.41.2:
     resolution: {integrity: sha512-vHYfWO9WxAw6kHHctddOt+P4266BtyT1mrOIuxJD+1ELuvuJAa5uBIhYt0OVMyOhlvf57hzWOXJkHnMhpaHyxw==}
 
@@ -3549,7 +3544,6 @@
     resolution: {integrity: sha512-Xf0nWe6RseziFMu+Ap9biiUbmplq6S9/p+7w7YXP/JBHhrUDDUhwa+vANyubuqfZWTveU//DYVGsDG7RKL/vEw==}
     engines: {node: '>=0.10.0'}
 
->>>>>>> e5f4eec4
   resolve-from@4.0.0:
     resolution: {integrity: sha512-pb/MYmXstAkysRFx8piNI1tGFNQIFA3vkE3Gq4EuA1dF6gHp/+vgZqsCGJapvy8N3Q+4o7FwvquPJcnZ7RYy4g==}
     engines: {node: '>=4'}
@@ -8368,8 +8362,6 @@
 
   regl@2.1.1: {}
 
-<<<<<<< HEAD
-=======
   rehype-expressive-code@0.41.2:
     dependencies:
       expressive-code: 0.41.2
@@ -8477,7 +8469,6 @@
 
   require-from-string@2.0.2: {}
 
->>>>>>> e5f4eec4
   resolve-from@4.0.0: {}
 
   resolve@1.22.8:
